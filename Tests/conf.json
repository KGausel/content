{
    "testTimeout": 160,
    "testInterval": 20,
    "tests": [
        {
<<<<<<< HEAD
            "playbookID": "test_url_regex"
        },
        {
          "integrations": "okta",
=======
            "integrations": "okta",
>>>>>>> 53e034a6
            "playbookID": "okta_test_playbook",
            "timeout": 240
        },
        {
            "integrations": "RSA NetWitness Packets and Logs",
            "playbookID": "rsa_packets_and_logs_test"
        },
        {
            "playbookID": "Test filters & transformers scripts"
        },
        {
            "integrations": "Salesforce",
            "playbookID": "SalesforceTestPlaybook"
        },
        {
            "integrations": "McAfee ESM-v10",
            "playbookID": "McAfeeESMTest",
            "timeout": 500
        },
        {
            "integrations": "GoogleSafeBrowsing",
            "playbookID": "Google Safe Browsing Test",
            "timeout": 240
        },
        {
            "playbookID": "File Enrichment - Generic Test"
        },
        {
            "integrations": "Anomali ThreatStream",
            "playbookID": "Anomali_ThreatStream_Test"
        },
        {
            "playbookID": "TestWordFileToIOC",
            "timeout": 300
        },
        {
            "integrations": "Symantec Endpoint Protection",
            "playbookID": "sep_-_test_endpoint_search"
        },
        {
            "integrations": [
                "AlienVault OTX",
                "urlscan.io"
            ],
            "playbookID": "url_enrichment_-_generic_test",
            "timeout": 500
        },
        {
            "integrations": {
                "name": "carbonblackprotection",
                "byoi": false
            },
            "playbookID": "search_endpoints_by_hash_-_carbon_black_protection_-_test",
            "timeout": 500
        },
        {
            "playbookID": "process_email_-_generic_-_test",
            "timeout": 240
        },
        {
            "integrations": {
                "name": "carbonblack",
                "byoi": false
            },
            "playbookID": "search_endpoints_by_hash_-_carbon_black_response_-_test",
            "timeout": 500
        },
        {
            "integrations":"Cylance Protect",
            "playbookID": "get_file_sample_by_hash_-_cylance_protect_-_test",
            "timeout": 240
        },
        {
            "integrations": {
                "name": "carbonblack",
                "byoi": false
            },
            "playbookID": "get_file_sample_by_hash_-_carbon_black_enterprise_Response_-_test"
        },
        {
            "integrations": "ThreatExchange",
            "playbookID": "extract_indicators_-_generic_-_test",
            "timeout": 240
        },
        {
            "integrations": {
                "name": "activedir",
                "byoi": false
            },
            "playbookID": "account_enrichment_-_generic_test"
        },
        {
            "integrations": {
                "name": "carbonblack",
                "byoi": false
            },
            "playbookID": "block_endpoint_-_carbon_black_response_-_test"
        },
        {
            "integrations": "FalconHost",
            "playbookID": "search_endpoints_by_hash_-_crowdstrike_-_test",
            "timeout": 500
        },
        {
            "integrations": "FalconHost",
            "playbookID": "crowdstrike_endpoint_enrichment_-_test"
        },
        {
            "integrations": "AlienVault OTX",
            "playbookID": "ip_enrichment_generic_test"
        },
        {
            "integrations": "Cylance Protect",
            "playbookID": "endpoint_enrichment_-_generic_test"
        },
        {
            "playbookID": "ExposeIncidentOwner-Test"
        },
        {
            "integrations": "OpenPhish",
            "playbookID": "email_test"
        },
        {
            "integrations": [],
            "playbookID": "Test CommonServer"
        },
        {
            "integrations": "AlienVault OTX",
            "playbookID": "domain_enrichment_generic_test"
        },
        {
            "integrations": "PostgreSQL",
            "playbookID": "PostgreSQL Test"
        },
        {
            "integrations": "Qualys",
            "playbookID": "Qualys-Test"
        },
        {
            "integrations": {
                "name": "google",
                "byoi": false
            },
            "playbookID": "GsuiteTest"
        },
        {
            "integrations": "OpenPhish",
            "playbookID": "OpenPhish Test Playbook"
        },
        {
            "integrations": "RSA Archer",
            "playbookID": "Archer-Test-Playbook",
            "nightly": true
        },
        {
            "integrations": "ThreatExchange",
            "playbookID": "ThreatExchange-test"
        },
        {
            "integrations": "jira",
            "playbookID": "Jira-Test"
        },
        {
            "integrations": "ThreatConnect",
            "playbookID": "test-ThreatConnect"
        },
        {
            "integrations": "ipinfo",
            "playbookID": "IPInfoTest"
        },
        {
            "integrations": "jira",
            "playbookID": "VerifyHumanReadableFormat"
        },
        {
            "playbookID": "ExtractURL Test"
        },
        {
            "playbookID": "TestCommonPython"
        },
        {
            "playbookID": "TestFileCreateAndUpload"
        },
        {
            "playbookID": "TestIsValueInArray"
        },
        {
            "playbookID": "TestStringReplace"
        },
        {
            "playbookID": "TestHttpPlaybook"
        },
        {
            "integrations": "SplunkPy",
            "playbookID": "Splunk-Test"
        },
        {
            "integrations" : "McAfee NSM",
            "playbookID" : "McAfeeNSMTest",
            "timeout" : 400,
            "nightly": true
        },
        {
            "integrations": "PhishTank",
            "playbookID": "PhishTank Testing"
        },
        {
            "integrations": "McAfee Web Gateway",
            "playbookID": "McAfeeWebGatewayTest",
            "timeout" : 500
        },
        {
            "integrations": "TCPIPUtils",
            "playbookID": "TCPUtils-Test"
        },
        {
            "playbookID": "ProofpointDecodeURL-Test",
            "timeout": 300,
            "interval": 20
        },
        {
            "playbookID": "listExecutedCommands-Test"
        },
        {
            "integrations": "Service Manager",
            "playbookID": "TestHPServiceManager",
            "timeout": 400
        },
        {
            "playbookID": "LanguageDetect-Test",
            "timeout": 300
        },
        {
            "integrations": "Forcepoint",
            "playbookID": "forcepoint test",
            "timeout": 500,
            "nightly": true
        },
        {
            "playbookID": "GeneratePassword-Test"
        },
        {
            "playbookID": "ZipFile-Test"
        },
        {
            "playbookID": "ExtractDomainTest"
        },
        {
            "playbookID": "Detonate File - Generic Test",
            "timeout": 500
        },
        {
            "playbookID": "Test-IsMaliciousIndicatorFound"
        },
        {
            "playbookID": "TestExtractHTMLTables"
        },
        {
            "integrations": "TruSTAR",
            "playbookID": "TruSTAR Test"
        },
        {
            "integrations": [
                {
                    "name": "carbonblackliveresponse",
                    "byoi": true
                },
                {
                    "name": "carbonblack-v2",
                    "byoi": true
                }
            ],
            "playbookID": "CarbonBlackLiveResponseTest"
        },
        {
            "integrations": "Symantec Messaging Gateway",
            "playbookID": "Symantec Messaging Gateway Test"
        },
        {
            "integrations": "Preempt",
            "playbookID": "Preempt Test"
        },
        {
            "integrations": "SQS",
            "playbookID": "sqs_test"
        }
    ],
    "skipped": [
        {
            "integrations": "EWS v2",
            "playbookID": "pyEWS_Test"
        },
        {
            "integrations": {
                "name": "carbonblack-v2",
                "byoi": true
            },
            "playbookID": "CarbonBlackResponseTest"
        },
        {
            "integrations": "Cisco Umbrella Investigate",
            "playbookID": "Cisco-Umbrella-Test"
        },
        {
            "integrations": "icebrg",
            "playbookID": "Icebrg Test",
            "timeout" : 500
        },
        {
            "integrations": "Symantec MSS",
            "playbookID": "SymantecMSSTest"
        },
        {
            "integrations": "Joe Security",
            "playbookID": "JoeSecurityTestPlaybook",
            "timeout": 500
        },
        {
            "playbookID": "TestParseCSV"
        },
        {
            "integrations": "VMware",
            "playbookID": "VMWare Test"
        },
        {
            "integrations": [
                "AlienVault OTX",
                {
                    "name": "activedir",
                    "byoi": false
                }],
            "playbookID": "entity_enrichment_generic_test",
            "timeout": 240
        },
        {
            "integrations": [
                "AlienVault OTX",
                "urlscan.io"
            ],
            "playbookID": "url_enrichment_-_generic_test",
            "timeout": 400
        },
        {
            "integrations": "VxStream",
            "playbookID": "VxStream Test"
        },
        {
            "integrations": "Remedy AR",
            "playbookID": "Remedy AR Test"
        },
        {
            "integrations": "McAfee Active Response",
            "playbookID": "McAfee-MAR_Test"
        },
        {
            "integrations": "McAfee Threat Intelligence Exchange",
            "playbookID": "McAfee-TIE Test"
        },
        {
            "integrations": "Tanium",
            "playbookID": "Tanium Demo Playbook",
            "nightly": true,
            "timeout": 1200
        },
        {
            "integrations": "ArcSight Logger",
            "playbookID": "ArcSight Logger test"
        },
        {
            "integrations": "XFE",
            "playbookID": "XFE Test",
            "timeout": 140,
            "nightly": true
        },
        {
            "playbookID": "File Enrichment - Generic Test"
        },
        {
            "integrations": [
                "FalconHost",
                "McAfee Threat Intelligence Exchange",
                {
                    "name": "carbonblackprotection",
                    "byoi": false
                },
                {
                    "name": "carbonblack",
                    "byoi": false
                }
            ],
            "playbookID": "search_endpoints_by_hash_-_generic_-_test",
            "timeout": 500
        },
        {
            "integrations": "McAfee Threat Intelligence Exchange",
            "playbookID": "search_endpoints_by_hash_-_tie_-_test",
            "timeout": 500
        },
        {
            "integrations": "iDefense",
            "playbookID": "iDefenseTest",
            "timeout": 300
        },
        {
            "integrations": "LogRhythm",
            "playbookID": "LogRhythm-Test-Playbook",
            "timeout": 200
        },
        {
            "integrations": "FireEye HX",
            "playbookID": "FireEye HX Test"
        },
        {
            "integrations": "Phish.AI",
            "playbookID": "PhishAi-Test"
        },
        {
            "integrations": "Centreon",
            "playbookID": "Centreon-Test-Playbook"
        }
    ]
}<|MERGE_RESOLUTION|>--- conflicted
+++ resolved
@@ -3,14 +3,10 @@
     "testInterval": 20,
     "tests": [
         {
-<<<<<<< HEAD
             "playbookID": "test_url_regex"
         },
         {
-          "integrations": "okta",
-=======
             "integrations": "okta",
->>>>>>> 53e034a6
             "playbookID": "okta_test_playbook",
             "timeout": 240
         },
