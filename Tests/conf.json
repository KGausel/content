--- conflicted
+++ resolved
@@ -2639,12 +2639,6 @@
             "playbookID": "IBM Resilient Systems Test"
         },
         {
-<<<<<<< HEAD
-            "playbookID": "EvaluateMLModllAtProduction-Test",
-            "fromversion": "4.5.0"
-        },
-
-=======
             "integrations": "PrismaAccess",
             "playbookID": "Prisma_Access_Egress_IP_Feed-Test",
             "timeout" : 60000,
@@ -2657,8 +2651,12 @@
             "timeout" : 60000,
             "fromversion": "5.5.0",
             "nightly": true
-        }
->>>>>>> 6ac1436c
+        },
+        {
+            "playbookID": "EvaluateMLModllAtProduction-Test",
+            "fromversion": "4.5.0"
+        },
+
     ],
     "skipped_tests": {
         "PhishLabsIOC TestPlaybook": "integration bug (23926)",
