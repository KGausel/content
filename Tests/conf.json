--- conflicted
+++ resolved
@@ -1797,21 +1797,20 @@
             "playbookID": "ThreatCrowd - Test"
         },
         {
-<<<<<<< HEAD
-            "integrations": "Elasticsearch v2",
-            "instance_names": "es_v7",
-            "playbookID": "Elasticsearch_v2_test"
-        },
-        {
-            "integrations": "Elasticsearch v2",
-            "instance_names": "es_v6",
-            "playbookID": "Elasticsearch_v2_test-v6"
-=======
             "integrations": "Hybrid Analysis",
             "playbookID": "HybridAnalysis-Test",
             "timeout": 500,
             "fromversion": "4.1.0"
->>>>>>> be3f9d06
+        },
+        {
+            "integrations": "Elasticsearch v2",
+            "instance_names": "es_v7",
+            "playbookID": "Elasticsearch_v2_test"
+        },
+        {
+            "integrations": "Elasticsearch v2",
+            "instance_names": "es_v6",
+            "playbookID": "Elasticsearch_v2_test-v6"
         }
     ],
     "skipped_tests": {
