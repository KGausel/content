--- conflicted
+++ resolved
@@ -335,20 +335,12 @@
     - contextPath: CyberArk.AIM.DeviceType
       description: Account device type
     description: Query CyberArk AIM
-<<<<<<< HEAD
   - name: list-credentials
     arguments:
     - name: identifier
       default: true
       description: When used, command will return a specific credential
     description: Lists all credentials available
-=======
-  - name: fetch-credentials
-    description: "Fetches credentials from cyberark vault"
-    arguments:
-    - name: identifier
-      description: "Identifier to fetch single credentials object by"
->>>>>>> 09de2993
   - name: reset-credentials
     arguments:
     - name: immediateChangeByCPM
@@ -373,5 +365,4 @@
     - name: safe
       description: Specify a safe rather then using instance specific.
     description: This method returns information about an account. If more than one
-      account meets the search criteria, only the first account will be returned.
-releaseNotes: "-"+      account meets the search criteria, only the first account will be returned.