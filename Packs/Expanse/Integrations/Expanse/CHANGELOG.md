## [Unreleased]
<<<<<<< HEAD
  - Shortened the period of time that tokens are considered valid, to avoid authorization errors.
  - Fixed an issue related to the ***ip*** command where an error is generated if the API returns a partial response.
  - Added friendly values for various empty fields returned by the ***domain*** command.
=======


## [20.3.3] - 2020-03-18
>>>>>>> a5477948
  - Updated the Authorization header for the Events API to use the correct token.
  - Added a User-Agent header to assist with diagnostics/debugging.

## [20.2.4] - 2020-02-25
-

## [19.11.1] - 2019-11-26
These notes will be published in the next release notes<|MERGE_RESOLUTION|>--- conflicted
+++ resolved
@@ -1,13 +1,9 @@
 ## [Unreleased]
-<<<<<<< HEAD
   - Shortened the period of time that tokens are considered valid, to avoid authorization errors.
   - Fixed an issue related to the ***ip*** command where an error is generated if the API returns a partial response.
   - Added friendly values for various empty fields returned by the ***domain*** command.
-=======
-
 
 ## [20.3.3] - 2020-03-18
->>>>>>> a5477948
   - Updated the Authorization header for the Events API to use the correct token.
   - Added a User-Agent header to assist with diagnostics/debugging.
 
