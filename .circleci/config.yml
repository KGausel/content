--- conflicted
+++ resolved
@@ -61,6 +61,32 @@
             - "02:df:a5:6a:53:9a:f5:5d:bd:a6:fc:b2:db:9b:c9:47" # disable-secrets-detection
             - "f5:25:6a:e5:ac:4b:84:fb:60:54:14:82:f1:e9:6c:f9" # disable-secrets-detection
       - run:
+          name: Check if CircleCI's config file is up to date
+          when: always
+          command: |
+            if [[ $CIRCLE_BRANCH =~ pull/[0-9]+ ]]; then
+              echo "Skipping, Should not run on contributor's branch."
+              exit 0
+            fi
+            if [ $CIRCLE_NODE_INDEX -ne 0 ] ;
+              then
+                echo 'Skipping - running only in container number 0.'
+                exit 0;
+            fi
+            # Checks if there's any diff from master
+            if [[ `git diff origin/master -- .circleci/config.yml` ]]; then
+                # Checks if part of the branch's changes
+                if [[ -z `git diff origin/master..."$CIRCLE_BRANCH" --name-only | grep .circleci/config.yml` ]]; then
+                    echo ".circleci/config.yml has been changed. Merge from master"
+                    exit 1
+                else
+                    echo ".circleci/config.yml is part of the branch changes, proceeding"
+                    exit 0
+                fi
+            else
+                echo ".circleci/config.yml is up to date!"
+            fi
+      - run:
           name: Create ID Set
           when: always
           command: |
@@ -166,6 +192,16 @@
                 exit 0
             fi
             ./Documentation/commonServerDocs.sh
+      - run:
+          name: Content Docs Site
+          when: always
+          command: |
+            if [ $CIRCLE_NODE_INDEX -ne 0 ];
+              then
+                echo "Skipping - running only in container number 0"
+                exit 0
+            fi
+            ./Documentation/docs_site_update.sh
       - run:
           name: Create Content Artifacts
           when: always
@@ -258,8 +294,6 @@
                 ./Tests/lastest_server_build_scripts/download_demisto_conf.sh
             fi
       - run:
-<<<<<<< HEAD
-=======
           name: Create Instance
           when: always
           command: |
@@ -422,7 +456,6 @@
           destination: artifacts
           when: always
       - run:
->>>>>>> 3e3efe4f
           name: Slack Notifier
           shell: /bin/bash
           command: |
@@ -450,8 +483,6 @@
             fi
           when: always
       - run:
-<<<<<<< HEAD
-=======
           name: Destroy Instances
           command: |
             if [[ $CIRCLE_BRANCH =~ pull/[0-9]+ ]]; then
@@ -471,7 +502,6 @@
             fi
           when: always
       - run:
->>>>>>> 3e3efe4f
           name: Upload Packs To Marketplace Storage
           command: |
             if [ $CIRCLE_NODE_INDEX -ne 0 ] ;
