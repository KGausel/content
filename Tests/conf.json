{
    "testTimeout": 160,
    "testInterval": 20,
    "tests": [
        {
            "integrations": "URLhaus",
            "playbookID": "Test_URLhaus",
            "timeout": 1000
        },
        {
            "integrations": "Microsoft Intune Feed",
            "playbookID": "FeedMicrosoftIntune_Test",
            "fromversion": "5.5.0"
        },
        {
            "integrations": "Smokescreen IllusionBLACK",
            "playbookID": "Smokescreen IllusionBLACK-Test",
            "fromversion": "5.0.0"
        },
        {
            "integrations": "Tanium Threat Response",
            "playbookID": "Tanium Threat Response Test"
        },
        {
            "integrations": ["Syslog Sender", "syslog"],
            "playbookID": "Test Syslog",
            "fromversion": "5.5.0",
            "timeout": 1000
        },
        {
            "integrations": "Cisco Firepower",
            "playbookID": "Cisco Firepower - Test",
            "timeout": 1000,
            "fromversion": "5.0.0"
        },
        {
            "integrations": "JSON Feed",
            "playbookID": "JSON_Feed_Test",
            "fromversion": "5.5.0"
        },
        {
            "integrations": "Google Cloud Functions",
            "playbookID": "test playbook - Google Cloud Functions",
            "fromversion": "5.0.0"
        },
        {
            "integrations": "Plain Text Feed",
            "playbookID": "PlainText Feed - Test",
            "fromversion": "5.5.0"
        },
        {
            "integrations": "Silverfort",
            "playbookID": "Silverfort-test",
            "fromversion": "5.0.0"
        },
        {
            "integrations": "Fastly Feed",
            "playbookID": "Fastly Feed Test",
            "fromversion": "5.5.0"
        },
        {
            "integrations": "Malware Domain List Active IPs Feed",
            "playbookID": "Malware Domain List Active IPs Feed Test",
            "fromversion": "5.5.0"
        },
        {
            "integrations": "Claroty",
            "playbookID": "Claroty - Test",
            "fromversion": "5.0.0"
        },
        {
            "integrations": "Trend Micro Apex",
            "playbookID": "Trend Micro Apex - Test"
        },
        {
            "integrations": "Blocklist_de Feed",
            "playbookID": "Blocklist_de - Test",
            "fromversion": "5.5.0"
        },
        {
            "integrations": "Cloudflare Feed",
            "playbookID": "cloudflare - Test",
            "fromversion": "5.5.0"
        },
        {
            "integrations": "AzureFeed",
            "playbookID": "AzureFeed - Test",
            "fromversion": "5.5.0"
        },
         {
            "playbookID": "CreateIndicatorFromSTIXTest",
             "fromversion": "5.0.0"
         },
         {
            "integrations": "SpamhausFeed",
            "playbookID": "Spamhaus_Feed_Test",
            "fromversion": "5.5.0"
        },
        {
            "integrations": "Cofense Feed",
            "playbookID": "TestCofenseFeed",
            "fromversion": "5.5.0"
        },
        {
            "integrations": "Bambenek Consulting Feed",
            "playbookID": "BambenekConsultingFeed_Test",
            "fromversion": "5.5.0"
        },
        {
            "integrations": "AWS Feed",
            "playbookID": "AWS Feed Test",
            "fromversion": "5.5.0"
        },
        {
            "integrations": "Digital Defense FrontlineVM",
            "playbookID": "Digital Defense FrontlineVM - Scan Asset Not Recently Scanned Test"
        },
        {
            "integrations": "Digital Defense FrontlineVM",
            "playbookID": "Digital Defense FrontlineVM - Test Playbook"
        },
        {
            "integrations": "CSVFeed",
            "playbookID": "CSV_Feed_Test",
            "fromversion": "5.5.0"
        },
        {
            "integrations": "ProofpointFeed",
            "playbookID": "TestProofpointFeed",
            "fromversion": "5.5.0"
        },
        {
            "integrations": "Digital Shadows",
            "playbookID": "Digital Shadows - Test"
        },
        {
            "integrations": "Azure Compute v2",
            "playbookID": "Azure Compute - Test",
            "instance_names": "ms_azure_compute_dev"
        },
        {
            "integrations": "Azure Compute v2",
            "playbookID": "Azure Compute - Test",
            "instance_names": "ms_azure_compute_prod"
        },
        {
            "integrations": "Symantec Data Loss Prevention",
            "playbookID": "Symantec Data Loss Prevention - Test",
            "fromversion": "4.5.0"
        },
        {
            "integrations": "Lockpath KeyLight v2",
            "playbookID": "Keylight v2 - Test"
        },
        {
            "integrations": "Azure Security Center v2",
            "playbookID": "Azure SecurityCenter - Test",
            "instance_names": "ms_azure_sc_prod"
        },
        {
            "integrations": "Azure Security Center v2",
            "playbookID": "Azure SecurityCenter - Test",
            "instance_names": "ms_azure_sc_prod"
        },
        {
            "integrations": "JsonWhoIs",
            "playbookID": "JsonWhoIs-Test"
        },
        {
            "integrations": "MicrosoftGraphMail",
            "playbookID": "MicrosoftGraphMail-Test",
            "instance_names": "ms_graph_mail_dev"
        },
        {
            "integrations": "MicrosoftGraphMail",
            "playbookID": "MicrosoftGraphMail-Test",
            "instance_names": "ms_graph_mail_dev_no_oproxy"
        },
        {
            "integrations": "MicrosoftGraphMail",
            "playbookID": "MicrosoftGraphMail-Test",
            "instance_names": "ms_graph_mail_prod"
        },
        {
            "integrations": "CloudShark",
            "playbookID": "CloudShark - Test Playbook",
            "timeout": 500
        },
        {
            "integrations": "Google Vision AI",
            "playbookID": "Google Vision API - Test"
        },
        {
            "integrations": "nmap",
            "playbookID": "Nmap - Test",
            "fromversion": "5.0.0"
        },
        {
            "integrations": "AutoFocus V2",
            "playbookID": "Autofocus Query Samples, Sessions and Tags Test Playbook",
            "fromversion": "4.5.0",
            "timeout": 1000
        },
        {
            "integrations": "HelloWorld",
            "playbookID": "HelloWorld-Test",
            "fromversion": "5.0.0"
        },
        {
            "integrations": "HelloWorld",
            "playbookID": "HelloWorld_Scan-Test",
            "fromversion": "5.0.0"
        },
        {
            "integrations": "ThreatQ v2",
            "playbookID": "ThreatQ - Test",
            "fromversion": "4.5.0"
        },
        {
            "integrations": "AttackIQFireDrill",
            "playbookID": "AttackIQ - Test"
        },
        {
            "integrations": "PhishLabs IOC EIR",
            "playbookID": "PhishlabsIOC_EIR-Test"
        },
        {
            "integrations": "Amazon DynamoDB",
            "playbookID": "AWS_DynamoDB-Test"
        },
        {
            "integrations": "PhishLabs IOC DRP",
            "playbookID": "PhishlabsIOC_DRP-Test"
        },
        {
            "playbookID": "Create Phishing Classifier V2 ML Test",
            "timeout" : 60000,
            "fromversion": "4.5.0"
        },
        {
            "integrations": "ZeroFox",
            "playbookID": "ZeroFox-Test",
            "fromversion": "4.1.0"
        },
        {
            "integrations": "AlienVault OTX v2",
            "playbookID": "Alienvault_OTX_v2 - Test"
        },
        {
            "integrations": "AWS - SQS",
            "playbookID": "fd93f620-9a2d-4fb6-85d1-151a6a72e46d"
        },
        {
            "integrations": "SlackV2",
            "playbookID": "Slack Test Playbook",
            "timeout" : 2400,
            "pid_threshold": 5,
            "fromversion": "5.0.0"
        },
        {
            "integrations": "Cortex XDR - IR",
            "playbookID": "Test XDR Playbook",
            "fromversion": "4.1.0"
        },
        {
            "integrations": "Cloaken",
            "playbookID": "Cloaken-Test"
        },
        {
            "integrations": "Uptycs",
            "playbookID": "TestUptycs"
        },
        {
            "integrations": "ThreatX",
            "playbookID": "ThreatX-test"
        },
        {
            "integrations": "Akamai WAF SIEM",
            "playbookID": "Akamai_WAF_SIEM-Test"
        },
        {
            "integrations": "AlienVault OTX",
            "playbookID": "AlienVaultOTX Test"
        },
        {
            "integrations": "Cofense Triage",
            "playbookID": "Cofense Triage Test"
        },
        {
            "integrations": "Akamai WAF",
            "playbookID": "Akamai_WAF-Test"
        },
        {
            "integrations": "Minerva Labs Anti-Evasion Platform",
            "playbookID": "Minerva Test playbook"
        },
        {
            "integrations": "abuse.ch SSL Blacklist Feed",
            "playbookID": "SSL Blacklist test",
            "fromversion": "5.5.0"
        },
        {
            "integrations": "CheckPhish",
            "playbookID": "CheckPhish-Test"
        },
        {
            "integrations": "Symantec Management Center",
            "playbookID": "SymantecMC_TestPlaybook"
        },
        {
            "integrations": "Tufin",
            "playbookID": "Tufin Test"
        },
        {
            "integrations": "Looker",
            "playbookID": "Test-Looker"
        },
        {
            "integrations": "Vertica",
            "playbookID": "Vertica Test"
        },
        {
            "integrations": "Server Message Block (SMB)",
            "playbookID": "SMB test"
        },
        {
            "playbookID": "ConvertFile-Test",
            "fromversion": "4.5.0"
        },
        {
            "playbookID": "TestAwsEC2GetPublicSGRules-Test"
        },
        {
            "playbookID": "TestParseEmailFile-deprecated-script"
        },
        {
            "integrations": "RSA NetWitness Packets and Logs",
            "playbookID": "rsa_packets_and_logs_test"
        },
        {
            "playbookID": "test_similar_incidents"
        },
        {
            "playbookID": "CheckpointFW-test",
            "integrations": "Check Point"
        },
        {
            "playbookID": "RegPathReputationBasicLists_test"
        },
        {
            "playbookID": "EmailDomainSquattingReputation-Test"
        },
        {
            "playbookID": "RandomStringGenerateTest"
        },
        {
            "playbookID": "DocumentationTest",
            "integrations": "ipinfo"
        },
        {
            "playbookID": "playbook-checkEmailAuthenticity-test"
        },
        {
            "playbookID": "HighlightWords_Test"
        },
        {
            "integrations": "Pentera",
            "playbookID": "Pcysys-Test"
        },
        {
            "integrations": "Pentera",
            "playbookID": "Pentera Run Scan - Test"
        },
        {
            "playbookID": "StringContainsArray_test"
        },
        {
            "integrations": "Pentera",
            "playbookID": "Pcysys-Test"
        },
        {
            "integrations": "Pentera",
            "playbookID": "Pentera Run Scan - Test"
        },
        {
            "integrations": "Fidelis Elevate Network",
            "playbookID": "Fidelis-Test"
        },
        {
            "integrations": "AWS - ACM",
            "playbookID": "ACM-Test"
        },
        {
            "integrations": "Thinkst Canary",
            "playbookID": "CanaryTools Test"
        },
        {
            "integrations": "ThreatMiner",
            "playbookID": "ThreatMiner-Test"
        },
        {
            "playbookID": "StixCreator-Test"
        },
        {
            "playbookID": "CompareIncidentsLabels-test-playbook"
        },
        {
            "integrations": "Have I Been Pwned? V2",
            "playbookID": "Pwned v2 test"
        },
        {
            "integrations": "Alexa Rank Indicator",
            "playbookID": "Alexa Test Playbook"
        },
        {
            "playbookID": "UnEscapeURL-Test"
        },
        {
            "playbookID": "UnEscapeIPs-Test"
        },
        {
            "playbookID": "ExtractDomainFromUrlAndEmail-Test"
        },
        {
            "playbookID": "ConvertKeysToTableFieldFormat_Test"
        },
        {
            "integrations": "CVE Search v2",
            "playbookID": "CVE Search v2 - Test"
        },
        {
            "integrations": "CVE Search v2",
            "playbookID": "cveReputation Test"
        },
        {
            "integrations": "HashiCorp Vault",
            "playbookID": "hashicorp_test"
        },
        {
            "integrations": "AWS - Athena - Beta",
            "playbookID": "Beta-Athena-Test"
        },
        {
            "integrations": "BeyondTrust Password Safe",
            "playbookID": "BeyondTrust-Test"
        },
        {
            "integrations": "Dell Secureworks",
            "playbookID": "secureworks_test"
        },
        {
            "integrations": "ServiceNow",
            "playbookID": "servicenow_test_new"
        },
        {
            "integrations": "ExtraHop",
            "playbookID": "ExtraHop-Test"
        },
        {
            "integrations": "ExtraHop v2",
            "playbookID": "ExtraHop_v2-Test"
        },
        {
            "playbookID": "Test CommonServer"
        },
        {
            "integrations": "CIRCL",
            "playbookID": "CirclIntegrationTest"
        },
        {
            "integrations": "MISP V2",
            "playbookID": "MISP V2 Test"
        },
        {
            "playbookID": "test-LinkIncidentsWithRetry"
        },
        {
            "playbookID": "CopyContextToFieldTest"
        },
        {
            "integrations": "OTRS",
            "playbookID": "OTRS Test",
            "fromversion": "4.1.0"
        },
        {
            "integrations": "Attivo Botsink",
            "playbookID": "AttivoBotsinkTest"
        },
        {
            "playbookID": "CreatePhishingClassifierMLTest",
            "timeout": 2400
        },
        {
            "integrations": "Cymon",
            "playbookID": "playbook-Cymon_Test"
        },
        {
            "integrations": "FortiGate",
            "playbookID": "Fortigate Test"
        },
        {
            "playbookID": "FormattedDateToEpochTest"
        },
        {
            "integrations": "SNDBOX",
            "playbookID": "SNDBOX_Test",
            "timeout": 1000
        },
        {
            "integrations": "SNDBOX",
            "playbookID": "Detonate File - SNDBOX - Test",
            "timeout": 2400,
            "nightly": true
        },
        {
            "integrations": "VxStream",
            "playbookID": "Detonate File - HybridAnalysis - Test",
            "timeout": 2400
        },
        {
            "playbookID": "WordTokenizeTest"
        },
        {
            "integrations": "Awake Security",
            "playbookID": "awake_security_test_pb"
        },
        {
            "integrations": "Tenable.sc",
            "playbookID": "tenable-sc-test",
            "timeout": 240,
            "nightly": true
        },
        {
            "integrations": "MimecastV2",
            "playbookID": "Mimecast test"
        },
        {
            "playbookID": "CreateEmailHtmlBody_test_pb",
            "fromversion": "4.1.0"
        },
        {
            "playbookID": "ReadPDFFile-Test"
        },
        {
            "playbookID": "ReadPDFFileV2-Test",
            "timeout": 1000
        },
        {
            "playbookID": "JSONtoCSV-Test"
        },
        {
            "integrations": "Generic SQL",
            "playbookID": "generic-sql",
            "instance_names": "mysql instance",
            "fromversion": "5.0.0"
        },
        {
            "integrations": "Generic SQL",
            "playbookID": "generic-sql",
            "instance_names": "postgreSQL instance",
            "fromversion": "5.0.0"
        },
        {
            "integrations": "Generic SQL",
            "playbookID": "generic-sql",
            "instance_names": "Microsoft SQL instance",
            "fromversion": "5.0.0"
        },
        {
            "integrations": "Panorama",
            "instance_names": "palo_alto_firewall",
            "playbookID": "palo_alto_firewall_test_pb",
            "timeout": 1000,
            "nightly": true
        },
        {
            "integrations": "Panorama",
            "instance_names": "palo_alto_panorama",
            "playbookID": "palo_alto_panorama_test_pb",
            "timeout": 1000,
            "nightly": true
        },
        {
            "integrations": "Panorama",
            "instance_names": "palo_alto_panorama",
            "playbookID": "Panorama Query Logs - Test",
            "timeout": 1500,
            "nightly": true
        },
        {
            "integrations": "Panorama",
            "instance_names": "palo_alto_firewall_9.0",
            "playbookID": "palo_alto_firewall_test_pb",
            "timeout": 1000,
            "nightly": true
        },
        {
            "integrations": "Panorama",
            "instance_names": "palo_alto_panorama_9.0",
            "playbookID": "palo_alto_panorama_test_pb",
            "timeout": 1000,
            "nightly": true
        },
        {
            "integrations": "Tenable.io",
            "playbookID": "Tenable.io test"
        },
        {
            "playbookID": "URLDecode-Test"
        },
        {
            "playbookID": "GetTime-Test"
        },
        {
            "playbookID": "GetTime-ObjectVsStringTest"
        },
        {
            "integrations": "Tenable.io",
            "playbookID": "Tenable.io Scan Test",
            "nightly": true,
            "timeout": 900
        },
        {
            "integrations": "Tenable.sc",
            "playbookID": "tenable-sc-scan-test",
            "nightly": true,
            "timeout": 600
        },
        {
            "integrations": "google-vault",
            "playbookID": "Google-Vault-Generic-Test",
            "nightly": true,
            "timeout": 3600,
            "memory_threshold": 65
        },
        {
            "integrations": "google-vault",
            "playbookID": "Google_Vault-Search_And_Display_Results_test",
            "nightly": true,
            "memory_threshold": 80,
            "timeout": 3600
        },
        {
            "playbookID": "Luminate-TestPlaybook",
            "integrations": "Luminate"
        },
        {
            "playbookID": "Palo Alto Networks - Malware Remediation Test",
            "integrations": "Palo Alto Minemeld",
            "fromversion": "4.5.0"
        },
        {
            "playbookID": "SumoLogic-Test",
            "integrations": "SumoLogic",
            "fromversion": "4.1.0"
        },
        {
            "playbookID": "ParseEmailFiles-test"
        },
        {
            "playbookID": "PAN-OS - Block IP and URL - External Dynamic List Test",
            "integrations": "palo_alto_networks_pan_os_edl_management",
            "fromversion": "4.0.0"
        },
        {
            "playbookID": "Test_EDL",
            "integrations": "EDL",
            "fromversion": "5.5.0"
        },
        {
            "playbookID": "Test_export_indicators_service",
            "integrations": "ExportIndicators",
            "fromversion": "5.5.0"
        },
        {
            "playbookID": "PAN-OS - Block IP - Custom Block Rule Test",
            "integrations": "Panorama",
            "instance_names": "palo_alto_panorama",
            "fromversion": "4.0.0"
        },
        {
            "playbookID": "PAN-OS - Block IP - Static Address Group Test",
            "integrations": "Panorama",
            "instance_names": "palo_alto_panorama",
            "fromversion": "4.0.0"
        },
        {
            "playbookID": "PAN-OS - Block URL - Custom URL Category Test",
            "integrations": "Panorama",
            "instance_names": "palo_alto_panorama",
            "fromversion": "4.0.0"
        },
        {
            "playbookID": "Endpoint Malware Investigation - Generic - Test",
            "integrations": [
                "Traps",
                "Cylance Protect v2",
                "Demisto REST API"
            ],
            "fromversion": "5.0.0",
            "timeout": 1200
        },
        {
            "playbookID": "ParseExcel-test"
        },
        {
            "playbookID": "Detonate File - No Files test"
        },
        {
            "integrations": [
                "Panorama",
                "Check Point"
            ],
            "instance_names": "palo_alto_firewall",
            "playbookID": "blockip_test_playbook"
        },
        {
            "integrations": "Palo Alto Minemeld",
            "playbookID": "minemeld_test"
        },
        {
            "integrations": "SentinelOne V2",
            "playbookID": "SentinelOne V2 - test"
        },
        {
            "integrations": "InfoArmor VigilanteATI",
            "playbookID": "InfoArmorVigilanteATITest"
        },
        {
            "integrations": "IntSights",
            "instance_names": "intsights_standard_account",
            "playbookID": "IntSights Test",
            "nightly": true,
            "timeout": 500
        },
        {
            "integrations": "IntSights",
            "playbookID": "IntSights Mssp Test",
            "instance_names": "intsights_mssp_account",
            "nightly": true,
            "timeout": 500
        },
        {
            "integrations": "dnstwist",
            "playbookID": "dnstwistTest"
        },
        {
            "integrations": "BitDam",
            "playbookID": "Detonate File - BitDam Test"
        },
        {
            "integrations": "Threat Grid",
            "playbookID": "Test-Detonate URL - ThreatGrid",
            "timeout": 600
        },
        {
            "integrations": "Threat Grid",
            "playbookID": "ThreatGridTest",
            "timeout": 600
        },
        {
            "integrations": [
                "Palo Alto Minemeld",
                "Panorama"
            ],
            "instance_names": "palo_alto_firewall",
            "playbookID": "block_indicators_-_generic_-_test"
        },
        {
            "integrations": "Signal Sciences WAF",
            "playbookID": "SignalSciences-Test"
        },
        {
            "integrations": "RTIR",
            "playbookID": "RTIR Test"
        },
        {
            "integrations": "RedCanary",
            "playbookID": "RedCanaryTest",
            "nightly": true
        },
        {
            "integrations": "Devo",
            "playbookID": "devo_test_playbook",
            "timeout" : 500
        },
        {
            "playbookID": "URL Enrichment - Generic v2 - Test",
            "integrations": [
                "Rasterize",
                "VirusTotal - Private API"
            ],
            "instance_names": "virus_total_private_api_general",
            "timeout": 500,
            "pid_threshold": 12
        },
        {
            "playbookID": "CutTransformerTest"
        },
        {
            "playbookID": "Default - Test",
            "integrations": [
              "ThreatQ v2",
              "AlienVault OTX v2",
              "Demisto REST API"
            ],
            "fromversion": "5.0.0"
        },
        {
            "integrations": "SCADAfence CNM",
            "playbookID": "SCADAfence_test"
        },
        {
            "integrations": "ProtectWise",
            "playbookID": "Protectwise-Test"
        },
        {
            "integrations": "WhatsMyBrowser",
            "playbookID": "WhatsMyBrowser-Test"
        },
        {

            "integrations": "BigFix",
            "playbookID": "BigFixTest"
        },
        {
            "integrations": "Lastline v2",
            "playbookID": "Lastline v2 - Test",
            "nightly": true
        },
        {
            "integrations": "epo",
            "playbookID": "Test Playbook McAfee ePO"
        },
        {
            "integrations": "McAfee DXL",
            "playbookID": "McAfee DXL - Test"
        },
        {
            "integrations": "activedir",
            "playbookID": "calculate_severity_-_critical_assets_-_test"
        },
        {
            "playbookID": "TextFromHTML_test_playbook"
        },
        {
            "playbookID": "PortListenCheck-test"
        },
        {
            "integrations": "ThreatExchange",
            "playbookID": "ThreatExchange-test"
        },
        {
            "integrations": "ThreatExchange",
            "playbookID": "extract_indicators_-_generic_-_test",
            "timeout": 240
        },
        {
            "integrations": "Joe Security",
            "playbookID": "JoeSecurityTestPlaybook",
            "timeout": 500,
            "nightly": true
        },
        {
            "integrations": "Joe Security",
            "playbookID": "JoeSecurityTestDetonation",
            "timeout": 2000,
            "nightly": true
        },
        {
            "integrations": "WildFire-v2",
            "playbookID": "Wildfire Test"
        },
        {
            "integrations": "WildFire-v2",
            "playbookID": "Detonate URL - WildFire-v2 - Test"
        },
        {
            "integrations": "GRR",
            "playbookID": "grr_test",
            "nightly": true
        },
        {
            "integrations": "VirusTotal",
            "instance_names": "virus_total_general",
            "playbookID": "virusTotal-test-playbook",
            "timeout": 1400,
            "nightly": true
        },
        {
            "integrations": "VirusTotal",
            "instance_names": "virus_total_preferred_vendors",
            "playbookID": "virusTotaI-test-preferred-vendors",
            "timeout": 1400,
            "nightly": true
        },
        {
            "integrations": "Preempt",
            "playbookID": "Preempt Test"
        },
        {
            "integrations": "Gmail",
            "playbookID": "get_original_email_-_gmail_-_test"
        },
        {
            "integrations": ["Gmail Single User", "Gmail"],
            "playbookID": "Gmail Single User - Test",
            "fromversion": "4.5.0"
        },
        {
            "integrations": "EWS v2",
            "playbookID": "get_original_email_-_ews-_test",
            "instance_names": "ewv2_regular"
        },
        {
            "integrations": ["EWS v2", "EWS Mail Sender"],
            "playbookID": "EWS search-mailbox test",
            "instance_names": "ewv2_regular",
            "timeout": 300
        },
        {
            "integrations": "PagerDuty v2",
            "playbookID": "PagerDuty Test"
        },
        {
            "playbookID": "test_delete_context"
        },
        {
            "playbookID": "DeleteContext-auto-test"
        },
        {
            "playbookID": "GmailTest",
            "integrations": "Gmail"
        },
        {
            "playbookID": "Gmail Convert Html Test",
            "integrations": "Gmail"
        },
        {
            "playbookID": "reputations.json Test",
            "toversion": "5.0.0"
        },
        {
            "playbookID": "Indicators reputation-.json Test",
            "fromversion": "5.5.0"
        },
        {
            "playbookID": "Test IP Indicator Fields",
            "fromversion": "5.0.0"
        },
        {
            "integrations": "Shodan",
            "playbookID": "ShodanTest"
        },
        {
            "playbookID": "dedup_-_generic_-_test"
        },
        {
            "playbookID": "Dedup - Generic v2 - Test",
            "fromversion": "5.0.0"
        },
        {
            "playbookID": "TestDedupIncidentsPlaybook"
        },
        {
            "playbookID": "TestDedupIncidentsByName"
        },
        {
            "integrations": "McAfee Advanced Threat Defense",
            "playbookID": "Test Playbook McAfee ATD",
            "timeout": 700
        },
        {
            "playbookID": "stripChars - Test"
        },
        {
            "integrations": "McAfee Advanced Threat Defense",
            "playbookID": "Test Playbook McAfee ATD Upload File"
        },
        {
            "playbookID": "exporttocsv_script_test"
        },
        {
            "playbookID": "Set - Test"
        },
        {
            "integrations": "Intezer v2",
            "playbookID": "Intezer Testing v2",
            "fromversion": "4.1.0",
            "timeout": 700
        },
        {
            "integrations": "FalconIntel",
            "playbookID": "CrowdStrike Falcon Intel v2"
        },
        {
            "playbookID": "ContextGetters_Test"
        },
        {
            "integrations": [
                "Mail Sender (New)",
                "Gmail"
            ],
            "playbookID": "Mail Sender (New) Test",
            "instance_names": ["Mail_Sender_(New)_STARTTLS"]
        },
        {
            "playbookID": "buildewsquery_test"
        },
        {
            "integrations": "Rapid7 Nexpose",
            "playbookID": "nexpose_test",
            "timeout": 240
        },
        {
            "playbookID": "GetIndicatorDBotScore Test"
        },
        {
            "integrations": "EWS Mail Sender",
            "playbookID": "EWS Mail Sender Test"
        },
        {
            "integrations": [
                "EWS Mail Sender",
                "Rasterize"
            ],
            "playbookID": "EWS Mail Sender Test 2"
        },
        {
            "playbookID": "decodemimeheader_-_test"
        },
        {
            "integrations": "CVE Search v2",
            "playbookID": "cve_enrichment_-_generic_-_test"
        },
        {
            "playbookID": "test_url_regex"
        },
        {
            "integrations": "Skyformation",
            "playbookID": "TestSkyformation"
        },
        {
            "integrations": "okta",
            "playbookID": "okta_test_playbook",
            "timeout": 240
        },
        {
            "integrations": "Okta v2",
            "playbookID": "OktaV2-Test",
            "nightly": true,
            "timeout": 300
        },
        {
            "playbookID": "Test filters & transformers scripts"
        },
        {
            "integrations": "Salesforce",
            "playbookID": "SalesforceTestPlaybook"
        },
        {
            "integrations": "McAfee ESM-v10",
            "instance_names": "v10.2.0",
            "playbookID": "McAfeeESMTest",
            "timeout": 500
        },
        {
            "integrations": "McAfee ESM-v10",
            "instance_names": "v10.3.0",
            "playbookID": "McAfeeESMTest",
            "timeout": 500
        },
        {
            "integrations": "McAfee ESM-v10",
            "instance_names": "v11.1.3",
            "playbookID": "McAfeeESMTest",
            "timeout": 500
        },
        {
            "integrations": "GoogleSafeBrowsing",
            "playbookID": "Google Safe Browsing Test",
            "timeout": 240
        },
        {
            "integrations": "EWS v2",
            "playbookID": "EWSv2_empty_attachment_test",
            "instance_names": "ewv2_regular"
        },
        {
            "integrations": "EWS v2",
            "playbookID": "EWS Public Folders Test",
            "instance_names": "ewv2_regular"
        },
        {
            "playbookID": "TestWordFileToIOC",
            "timeout": 300
        },
        {
            "integrations": "Symantec Endpoint Protection V2",
            "playbookID": "SymantecEndpointProtection_Test"
        },
        {
            "integrations": "carbonblackprotection",
            "playbookID": "search_endpoints_by_hash_-_carbon_black_protection_-_test",
            "timeout": 500
        },
        {
            "playbookID": "process_email_-_generic_-_test",
            "integrations": "Rasterize",
            "timeout": 240
        },
        {
            "integrations": "activedir",
            "playbookID": "account_enrichment_-_generic_test"
        },
        {
            "integrations": "FalconHost",
            "playbookID": "search_endpoints_by_hash_-_crowdstrike_-_test",
            "timeout": 500
        },
        {
            "integrations": "FalconHost",
            "playbookID": "CrowdStrike Endpoint Enrichment - Test"
        },
        {
            "integrations": "FalconHost",
            "playbookID": "crowdstrike_falconhost_test"
        },
        {
            "integrations": "CrowdstrikeFalcon",
            "playbookID": "Test - CrowdStrike Falcon",
            "fromversion": "4.1.0"
        },
        {
            "playbookID": "ExposeIncidentOwner-Test"
        },
        {
            "integrations": "PostgreSQL",
            "playbookID": "PostgreSQL Test"
        },
        {
            "integrations": "google",
            "playbookID": "GsuiteTest"
        },
        {
            "integrations": "OpenPhish",
            "playbookID": "OpenPhish Test Playbook"
        },
        {
            "integrations": "RSA Archer",
            "playbookID": "Archer-Test-Playbook",
            "nightly": true
        },
        {
            "integrations": "jira",
            "playbookID": "Jira-Test"
        },
        {
            "integrations": "jira-v2",
            "playbookID": "Jira-v2-Test",
            "timeout": 500
        },
        {
            "integrations": "ipinfo",
            "playbookID": "IPInfoTest"
        },
        {
            "integrations": "jira",
            "playbookID": "VerifyHumanReadableFormat"
        },
        {
            "playbookID": "ExtractURL Test"
        },
        {
            "playbookID": "strings-test"
        },
        {
            "playbookID": "TestCommonPython"
        },
        {
            "playbookID": "TestFileCreateAndUpload"
        },
        {
            "playbookID": "TestIsValueInArray"
        },
        {
            "playbookID": "TestStringReplace"
        },
        {
            "playbookID": "TestHttpPlaybook"
        },
        {
            "integrations": "SplunkPy",
            "playbookID": "SplunkPy-Test-V2",
            "memory_threshold": 500
        },
        {
            "integrations": "SplunkPy",
            "playbookID": "Splunk-Test",
            "memory_threshold": 500
        },
        {
            "integrations": "SplunkPy",
            "playbookID": "SplunkPySearch_Test",
            "memory_threshold": 200
        },
        {
            "integrations": "McAfee NSM",
            "playbookID": "McAfeeNSMTest",
            "timeout": 400,
            "nightly": true
        },
        {
            "integrations": "PhishTank",
            "playbookID": "PhishTank Testing"
        },
        {
            "integrations": "McAfee Web Gateway",
            "playbookID": "McAfeeWebGatewayTest",
            "timeout": 500
        },
        {
            "integrations": "TCPIPUtils",
            "playbookID": "TCPUtils-Test"
        },
        {
            "playbookID": "ProofpointDecodeURL-Test",
            "timeout": 300
        },
        {
            "playbookID": "listExecutedCommands-Test"
        },
        {
            "integrations": "AWS - Lambda",
            "playbookID": "AWS-Lambda-Test (Read-Only)"
        },
        {
            "integrations": "Service Manager",
            "playbookID": "TestHPServiceManager",
            "timeout": 400
        },
        {
            "playbookID": "LanguageDetect-Test",
            "timeout": 300
        },
        {
            "integrations": "Forcepoint",
            "playbookID": "forcepoint test",
            "timeout": 500,
            "nightly": true
        },
        {
            "playbookID": "GeneratePassword-Test"
        },
        {
            "playbookID": "ZipFile-Test"
        },
        {
            "playbookID": "UnzipFile-Test"
        },
        {
            "playbookID": "ExtractDomainTest"
        },
        {
            "playbookID": "Test-IsMaliciousIndicatorFound",
            "integrations": "VirusTotal",
            "instance_names": "virus_total_general",
            "fromversion": "5.0.0"
        },
        {
            "playbookID": "TestExtractHTMLTables"
        },
        {
            "integrations": "carbonblackliveresponse",
            "playbookID": "CarbonBlackLiveResponseTest",
            "nightly": true
        },
        {
            "playbookID": "TestSafeBreach",
            "integrations": "SafeBreach"
        },
        {
            "integrations": "urlscan.io",
            "playbookID": "urlscan_malicious_Test",
            "timeout": 500
        },
        {
            "integrations": "EWS v2",
            "playbookID": "pyEWS_Test",
            "instance_names": "ewv2_regular"
        },
        {
            "integrations": "EWS v2",
            "playbookID": "pyEWS_Test",
            "instance_names": "ewsv2_separate_process"
        },
        {
            "integrations": "remedy_sr_beta",
            "playbookID": "remedy_sr_test_pb"
        },
        {

            "integrations": "Netskope",
            "playbookID": "Netskope Test"
        },
        {
            "integrations": "Cylance Protect v2",
            "playbookID": "Cylance Protect v2 Test"
        },
        {
            "integrations": "ReversingLabs Titanium Cloud",
            "playbookID": "ReversingLabsTCTest"
        },
        {
            "integrations": "ReversingLabs A1000",
            "playbookID": "ReversingLabsA1000Test"
        },
        {
            "integrations": "Demisto Lock",
            "playbookID": "DemistoLockTest"
        },
        {
            "playbookID": "test-domain-indicator",
            "timeout": 400
        },
        {
            "playbookID": "Cybereason Test",
            "integrations": "Cybereason",
            "timeout": 1200,
            "fromversion": "4.1.0"
        },
        {
            "integrations": "VirusTotal - Private API",
            "instance_names": "virus_total_private_api_general",
            "playbookID": "File Enrichment - Virus Total Private API Test",
            "nightly": true
        },
        {
            "integrations": "VirusTotal - Private API",
            "instance_names": "virus_total_private_api_general",
            "playbookID": "virusTotalPrivateAPI-test-playbook",
            "timeout": 1400,
            "nightly": true,
            "pid_threshold": 12
        },
                {
            "integrations": ["VirusTotal - Private API", "VirusTotal"],
            "playbookID": "vt-detonate test",
            "instance_names": ["virus_total_private_api_general", "virus_total_general"],
            "timeout": 1400,
            "nightly": true
        },
        {
            "integrations": "Cisco ASA",
            "playbookID": "Cisco ASA - Test Playbook"
        },
        {
            "integrations": "VirusTotal - Private API",
            "instance_names": "virus_total_private_api_preferred_vendors",
            "playbookID": "virusTotalPrivateAPI-test-preferred-vendors",
            "timeout": 1400,
            "nightly": true
        },
        {
            "integrations": "Cisco Meraki",
            "playbookID": "Cisco-Meraki-Test"
        },
        {
            "integrations": "Microsoft Defender Advanced Threat Protection",
            "playbookID": "Microsoft Defender Advanced Threat Protection - Test",
            "instance_names": "microsoft_defender_atp_prod"
        },
        {
            "integrations": "Microsoft Defender Advanced Threat Protection",
            "playbookID": "Microsoft Defender Advanced Threat Protection - Test",
            "instance_names": "microsoft_defender_atp_dev"
        },
        {
            "integrations": "Tanium",
            "playbookID": "Tanium Test Playbook",
            "nightly": true,
            "timeout": 1200,
            "pid_threshold": 10
        },
        {
            "integrations": "Recorded Future",
            "playbookID": "Recorded Future Test",
            "nightly": true
        },
        {
            "integrations": "Microsoft Graph",
            "playbookID": "Microsoft Graph Test",
            "instance_names": "ms_graph_security_dev"
        },
        {
            "integrations": "Microsoft Graph",
            "playbookID": "Microsoft Graph Test",
            "instance_names": "ms_graph_security_prod"
        },
        {
            "integrations": "Microsoft Graph User",
            "playbookID": "Microsoft Graph - Test",
            "instance_names": "ms_graph_user_dev"
        },
        {
            "integrations": "Microsoft Graph User",
            "playbookID": "Microsoft Graph - Test",
            "instance_names": "ms_graph_user_prod"
        },
        {
            "integrations": "Microsoft Graph Groups",
            "playbookID": "Microsoft Graph Groups - Test",
            "instance_names": "ms_graph_groups_dev"
        },
        {
            "integrations": "Microsoft Graph Groups",
            "playbookID": "Microsoft Graph Groups - Test",
            "instance_names": "ms_graph_groups_prod"
        },
        {
            "integrations": "Microsoft_Graph_Files",
            "playbookID": "test_MsGraphFiles",
            "instance_names": "ms_graph_files_dev",
            "fromversion": "5.0.0"
        },
        {
            "integrations": "Microsoft_Graph_Files",
            "playbookID": "test_MsGraphFiles",
            "instance_names": "ms_graph_files_prod",
            "fromversion": "5.0.0"
        },
        {
            "integrations": "Microsoft Graph Calendar",
            "playbookID": "Microsoft Graph Calendar - Test",
            "instance_names": "ms_graph_calendar_dev"
        },
        {
            "integrations": "Microsoft Graph Calendar",
            "playbookID": "Microsoft Graph Calendar - Test",
            "instance_names": "ms_graph_calendar_prod"
        },
        {
            "integrations": "RedLock",
            "playbookID": "RedLockTest",
            "nightly": true
        },
        {
            "integrations": "Symantec Messaging Gateway",
            "playbookID": "Symantec Messaging Gateway Test"
        },
        {
            "integrations": "ThreatConnect",
            "playbookID": "test-ThreatConnect"
        },
        {
            "integrations": "VxStream",
            "playbookID": "VxStream Test",
            "nightly": true
        },
        {
            "integrations": "Cylance Protect",
            "playbookID": "get_file_sample_by_hash_-_cylance_protect_-_test",
            "timeout": 240
        },
        {
            "integrations": "Cylance Protect",
            "playbookID": "endpoint_enrichment_-_generic_test"
        },
        {
            "integrations": "QRadar",
            "playbookID": "test_Qradar"
        },
        {
            "integrations": "VMware",
            "playbookID": "VMWare Test"
        },
        {
            "integrations": "Anomali ThreatStream",
            "playbookID": "Anomali_ThreatStream_Test"
        },
        {
            "integrations": "Farsight DNSDB",
            "playbookID": "DNSDBTest"
        },
        {
            "integrations": "carbonblack-v2",
            "playbookID": "CarbonBlackResponseTest"
        },
        {
            "integrations": "Cisco Umbrella Investigate",
            "playbookID": "Cisco Umbrella Test"
        },
        {
            "integrations": "icebrg",
            "playbookID": "Icebrg Test",
            "timeout": 500
        },
        {
            "integrations": "Symantec MSS",
            "playbookID": "SymantecMSSTest"
        },
        {
            "integrations": "Remedy AR",
            "playbookID": "Remedy AR Test"
        },
        {
            "integrations": "AWS - IAM",
            "playbookID": "d5cb69b1-c81c-4f27-8a40-3106c0cb2620"
        },
        {
            "integrations": "McAfee Active Response",
            "playbookID": "McAfee-MAR_Test",
            "timeout": 700
        },
        {
            "integrations": "McAfee Threat Intelligence Exchange",
            "playbookID": "McAfee-TIE Test",
            "timeout": 700
        },
        {
            "integrations": "ArcSight Logger",
            "playbookID": "ArcSight Logger test"
        },
        {
            "integrations": "ArcSight ESM v2",
            "playbookID": "ArcSight ESM v2 Test"
        },
        {
            "integrations": "ArcSight ESM v2",
            "playbookID": "test Arcsight - Get events related to the Case"
        },
        {
            "integrations": "XFE",
            "playbookID": "XFE Test",
            "timeout": 140,
            "nightly": true
        },
        {
            "integrations": "XFE_v2",
            "playbookID": "Test_XFE_v2",
            "timeout": 500,
            "nightly": true
        },
        {
            "integrations": "McAfee Threat Intelligence Exchange",
            "playbookID": "search_endpoints_by_hash_-_tie_-_test",
            "timeout": 500
        },
        {
            "integrations": "iDefense",
            "playbookID": "iDefenseTest",
            "timeout": 300
        },
        {
            "integrations": "AbuseIPDB",
            "playbookID": "AbuseIPDB Test",
            "nightly": true
        },
        {
            "integrations": "AbuseIPDB",
            "playbookID": "AbuseIPDB PopulateIndicators Test",
            "nightly": true
        },
        {
            "integrations": "jira",
            "playbookID": "JiraCreateIssue-example-test"
        },
        {
            "integrations": "LogRhythm",
            "playbookID": "LogRhythm-Test-Playbook",
            "timeout": 200
        },
        {
            "integrations": "FireEye HX",
            "playbookID": "FireEye HX Test"
        },
        {
            "integrations": "Phish.AI",
            "playbookID": "PhishAi-Test"
        },
        {
            "integrations": "Phish.AI",
            "playbookID": "Test-Detonate URL - Phish.AI"
        },
        {
            "integrations": "Centreon",
            "playbookID": "Centreon-Test-Playbook"
        },
        {
            "playbookID": "ReadFile test"
        },
        {
            "integrations": "TruSTAR",
            "playbookID": "TruSTAR Test"
        },
        {
            "integrations": "AlphaSOC Wisdom",
            "playbookID": "AlphaSOC-Wisdom-Test"
        },
        {
            "integrations": "carbonblack-v2",
            "playbookID": "CBFindIP - Test"
        },
        {
            "integrations": "Jask",
            "playbookID": "Jask_Test",
            "fromversion": "4.1.0"
        },
        {
            "integrations": "Qualys",
            "playbookID": "Qualys-Test"
        },
        {
            "integrations": "Whois",
            "playbookID": "whois_test",
            "fromversion": "4.1.0"
        },
        {
            "integrations": "RSA NetWitness Endpoint",
            "playbookID": "NetWitness Endpoint Test"
        },
        {
            "integrations": "Check Point Sandblast",
            "playbookID": "Sandblast_malicious_test"
        },
        {
            "playbookID": "TestMatchRegex"
        },
        {
            "integrations": "ActiveMQ",
            "playbookID": "ActiveMQ Test"
        },
        {
            "playbookID": "RegexGroups Test"
        },
        {
            "integrations": "Cisco ISE",
            "playbookID": "cisco-ise-test-playbook"
        },
        {
            "integrations": "RSA NetWitness v11.1",
            "playbookID": "RSA NetWitness Test"
        },
        {
            "playbookID": "ExifReadTest"
        },
        {
            "integrations": "Cuckoo Sandbox",
            "playbookID": "CuckooTest",
            "timeout": 700
        },
        {
            "integrations": "VxStream",
            "playbookID": "Test-Detonate URL - Crowdstrike",
            "timeout": 1200
        },
        {
            "playbookID": "Detonate File - Generic Test",
            "timeout": 500
        },
        {
            "integrations": [
                "Lastline v2",
                "WildFire-v2",
                "SNDBOX",
                "VxStream",
                "McAfee Advanced Threat Defense"
            ],
            "playbookID": "Detonate File - Generic Test",
            "timeout": 2400,
            "nightly": true
        },
        {
            "playbookID": "detonate_file_-_generic_test",
            "toversion": "3.6.0"
        },
        {
            "playbookID": "STIXParserTest"
        },
        {
            "playbookID": "VerifyJSON - Test",
            "fromversion": "5.5.0"
        },
        {
            "playbookID": "PowerShellCommon-Test",
            "fromversion": "5.5.0"
        },
        {
            "playbookID": "Detonate URL - Generic Test",
            "timeout": 2000,
            "nightly": true,
            "integrations": [
                "McAfee Advanced Threat Defense",
                "VxStream",
                "Lastline v2"
            ]
        },
        {
            "playbookID": "ReadPDFFile-Test"
        },
        {
            "integrations": [
                "FalconHost",
                "McAfee Threat Intelligence Exchange",
                "carbonblackprotection",
                "carbonblack"
            ],
            "playbookID": "search_endpoints_by_hash_-_generic_-_test",
            "timeout": 500,
            "toversion" : "4.4.9"
        },
        {
            "integrations": "Zscaler",
            "playbookID": "Zscaler Test",
            "nightly": true,
            "timeout": 500
        },
        {
            "playbookID": "DemistoUploadFileToIncident Test",
            "integrations": "Demisto REST API"
        },
        {
            "playbookID": "DemistoUploadFile Test",
            "integrations": "Demisto REST API"
        },
        {
            "playbookID": "MaxMind Test",
            "integrations": "MaxMind GeoIP2"

        },
        {
            "playbookID": "Test_Sagemaker",
            "integrations": "AWS Sagemaker"

        },
        {
            "playbookID": "C2sec-Test",
            "integrations": "C2sec irisk",
            "fromversion": "5.0.0"
        },
        {
            "playbookID": "Phishing v2 Test - Attachment",
            "timeout": 1200,
            "nightly": true,
            "integrations": [
                "EWS Mail Sender",
                "Have I Been Pwned? V2",
                "Demisto REST API",
                "Palo Alto Minemeld",
                "Rasterize"
            ]
        },
        {
            "playbookID": "Phishing v2 Test - Inline",
            "timeout": 1200,
            "nightly": true,
            "integrations": [
                "EWS Mail Sender",
                "Have I Been Pwned? V2",
                "Demisto REST API",
                "Palo Alto Minemeld",
                "Rasterize"
            ]
        },
        {
            "integrations": "duo",
            "playbookID": "DUO Test Playbook"
        },
        {
            "playbookID": "SLA Scripts - Test",
            "fromversion": "4.1.0"
        },
        {
            "playbookID": "PcapHTTPExtractor-Test"
        },
        {
            "playbookID": "Ping Test Playbook"
        },
        {
            "playbookID": "Active Directory Test",
            "integrations": "Active Directory Query v2",
            "instance_names": "active_directory_ninja"
        },
        {
            "playbookID": "AD v2 - debug-mode - Test",
            "integrations": "Active Directory Query v2",
            "instance_names": "active_directory_ninja",
            "fromversion": "5.0.0"
        },
        {
            "playbookID": "Docker Hardening Test",
            "_comment": "Not testing on 5.5 yet. Waiting for #20951",
            "fromversion": "5.0.0",
            "toversion": "5.4.9"
        },
        {
            "integrations": "Active Directory Query v2",
            "instance_names": "active_directory_ninja",
            "playbookID": "Active Directory Query V2 configuration with port"
        },
        {
            "integrations": "mysql",
            "playbookID": "MySQL Test"
        },
        {
            "playbookID": "Email Address Enrichment - Generic v2 - Test"
        },
        {
            "playbookID": "Email Address Enrichment - Generic v2.1 - Test",
            "integrations": "Active Directory Query v2",
            "instance_names": "active_directory_ninja"
        },
        {
            "integrations": "Cofense Intelligence",
            "playbookID": "Test - Cofense Intelligence",
            "timeout": 500
        },
        {
            "playbookID": "GDPRContactAuthorities Test"
        },
        {
            "integrations": "Google Resource Manager",
            "playbookID": "GoogleResourceManager-Test",
            "timeout": 500,
            "nightly": true
        },
        {
            "integrations": "SlashNext Phishing Incident Response",
            "playbookID": "SlashNextPhishingIncidentResponse-Test",
            "timeout": 500,
            "nightly": true
        },
        {
            "integrations": "Google Cloud Storage",
            "playbookID": "GCS - Test",
            "timeout": 500,
            "nightly": true
        },
        {
            "integrations": "GooglePubSub",
            "playbookID": "GooglePubSub_Test",
            "nightly": true,
            "fromversion": "5.0.0"
        },
        {
            "playbookID": "Calculate Severity - Generic v2 - Test",
            "integrations": [
                "Palo Alto Minemeld",
                "Active Directory Query v2"
            ],
            "instance_names": "active_directory_ninja",
            "fromversion": "4.5.0"
        },
        {
            "integrations": "Freshdesk",
            "playbookID": "Freshdesk-Test",
            "timeout": 500,
            "nightly": true
        },
        {
            "playbookID": "Autoextract - Test",
            "fromversion": "4.1.0"
        },
        {
            "playbookID": "FilterByList - Test",
            "fromversion": "4.5.0"
        },
            {
            "playbookID": "Impossible Traveler - Test",
            "integrations": [
                "Ipstack",
                "ipinfo",
                "Rasterize",
                "Active Directory Query v2",
                "Demisto REST API"
            ],
            "instance_names": "active_directory_ninja",
            "fromversion": "5.0.0",
            "timeout": 700
        },
        {
            "playbookID": "Active Directory - Get User Manager Details - Test",
            "integrations": "Active Directory Query v2",
            "instance_names": "active_directory_80k",
            "fromversion": "4.5.0"
        },
        {
            "integrations": "Kafka V2",
            "playbookID": "Kafka Test"
        },
        {
            "playbookID": "File Enrichment - Generic v2 - Test",
            "instance_names": "virus_total_private_api_general",
            "integrations": [
                "VirusTotal - Private API",
                "Cylance Protect v2"
            ]
        },
        {
            "integrations": "McAfee Active Response",
            "playbookID": "Endpoint data collection test",
            "timeout": 500
        },
        {
            "playbookID": "Phishing - Core - Test",
            "integrations": [
                "EWS Mail Sender",
                "Demisto REST API",
                "Palo Alto Minemeld",
                "Rasterize"
            ],
            "fromversion": "4.5.0",
            "timeout": 1700
        },
        {
            "integrations": "McAfee Active Response",
            "playbookID": "MAR - Endpoint data collection test",
            "timeout": 500
        },
        {

            "integrations": "DUO Admin",
            "playbookID": "DuoAdmin API test playbook"
        },
        {
            "integrations": "TAXIIFeed",
            "playbookID": "TAXII_Feed_Test",
            "fromversion": "5.5.0",
            "timeout": 600
        },
        {
            "integrations": "Traps",
            "playbookID": "Traps test",
            "timeout": 600
        },
        {
            "playbookID": "TestShowScheduledEntries"
        },
        {
            "playbookID": "Calculate Severity - Standard - Test",
            "integrations": "Palo Alto Minemeld",
            "fromversion": "4.5.0"
        },
        {
            "integrations": "Symantec Advanced Threat Protection",
            "playbookID": "Symantec ATP Test"

        },
        {
            "playbookID": "HTTPListRedirects - Test SSL"
        },
        {
            "playbookID": "HTTPListRedirects Basic Test"
        },
        {
            "playbookID": "CheckDockerImageAvailableTest"
        },
        {
            "playbookID": "ExtractDomainFromEmailTest"
        },
        {
            "playbookID": "Account Enrichment - Generic v2 - Test",
            "integrations": "activedir"
        },
        {
            "playbookID": "Extract Indicators From File - Generic v2 - Test",
            "integrations": "Image OCR",
            "timeout": 300,
            "fromversion": "4.1.0",
            "toversion": "4.4.9"
        },
        {
            "playbookID": "Extract Indicators From File - Generic v2 - Test",
            "integrations": "Image OCR",
            "timeout": 350,
            "fromversion": "4.5.0"
        },
        {
            "playbookID": "Endpoint Enrichment - Generic v2.1 - Test",
            "integrations": [
                "FalconHost",
                "Cylance Protect v2",
                "carbonblack-v2",
                "epo",
                "Active Directory Query v2"
            ],
            "instance_names": "active_directory_ninja"
        },
        {
            "playbookID": "EmailReputationTest",
            "integrations": "Have I Been Pwned? V2"
        },
        {
            "integrations": "Symantec Deepsight Intelligence",
            "playbookID": "Symantec Deepsight Test"
        },
        {
            "playbookID": "ExtractDomainFromEmailTest"
        },
        {
            "playbookID": "Wait Until Datetime - Test",
            "fromversion": "4.5.0"
        },
        {
            "playbookID": "PAN OS EDL Management - Test",
            "integrations": "palo_alto_networks_pan_os_edl_management"
        },
        {
            "playbookID": "PAN-OS DAG Configuration Test",
            "integrations": "Panorama",
            "instance_names": "palo_alto_panorama",
            "timeout": 1000
        },
        {
            "playbookID": "PAN-OS Create Or Edit Rule Test",
            "integrations": "Panorama",
            "instance_names": "palo_alto_panorama",
            "timeout": 1000
        },
        {
            "playbookID": "PAN-OS EDL Setup V2 Test",
            "integrations": ["Panorama", "palo_alto_networks_pan_os_edl_management"],
            "instance_names": "palo_alto_panorama",
            "timeout": 1000
        },
        {
            "integrations": "Snowflake",
            "playbookID": "Snowflake-Test"
        },
        {
            "playbookID": "Account Enrichment - Generic v2.1 - Test",
            "integrations": "Active Directory Query v2",
            "instance_names": "active_directory_ninja"
        },
        {
            "integrations": "Cisco Umbrella Investigate",
            "playbookID": "Domain Enrichment - Generic v2 - Test"
        },
        {
            "integrations": "Google BigQuery",
            "playbookID": "Google BigQuery Test"
        },
        {
            "integrations": "Zoom",
            "playbookID": "Zoom_Test"
        },
        {
            "integrations": "Palo Alto Networks Cortex",
            "playbookID": "Palo Alto Networks Cortex Test",
            "fromversion": "4.1.0"
        },
        {
            "playbookID": "IP Enrichment - Generic v2 - Test",
            "integrations": "Threat Crowd",
            "fromversion": "4.1.0"
        },
        {
            "integrations": "Cherwell",
            "playbookID": "Cherwell Example Scripts - test"
        },
        {
            "integrations": "Cherwell",
            "playbookID": "Cherwell - test"
        },
        {
            "integrations": "CarbonBlackProtectionV2",
            "playbookID": "Carbon Black Enterprise Protection V2 Test"
        },
        {
            "integrations": "Active Directory Query v2",
            "instance_names": "active_directory_ninja",
            "playbookID": "Test ADGetUser Fails with no instances 'Active Directory Query' (old version)"
        },
        {
            "integrations": "ANYRUN",
            "playbookID": "ANYRUN-Test"
        },
        {
            "integrations": "ANYRUN",
            "playbookID": "Detonate File - ANYRUN - Test"
        },
        {
            "integrations": "ANYRUN",
            "playbookID": "Detonate URL - ANYRUN - Test"
        },
        {
            "integrations": "Netcraft",
            "playbookID": "Netcraft test"
        },
        {
            "integrations": "EclecticIQ Platform",
            "playbookID": "EclecticIQ Test"
        },
        {
            "playbookID": "FormattingPerformance - Test",
            "fromversion": "5.0.0"
        },
        {
            "integrations": "AWS - EC2",
            "playbookID": "2142f8de-29d5-4288-8426-0db39abe988b",
            "memory_threshold": 75
        },
        {
            "integrations": "AWS - EC2",
            "playbookID": "d66e5f86-e045-403f-819e-5058aa603c32"
        },
        {
            "integrations": "ANYRUN",
            "playbookID": "Detonate File From URL - ANYRUN - Test"
        },
        {
            "integrations": "AWS - CloudWatchLogs",
            "playbookID": "2cddaacb-4e4c-407e-8ef5-d924867b810c"
        },
        {
            "integrations": "AWS - CloudTrail",
            "playbookID": "3da2e31b-f114-4d7f-8702-117f3b498de9"
        },
        {
            "integrations": "carbonblackprotection",
            "playbookID": "67b0f25f-b061-4468-8613-43ab13147173"
        },
        {
            "integrations": "DomainTools",
            "playbookID": "DomainTools-Test"
        },
        {
            "integrations": "Exabeam",
            "playbookID": "Exabeam - Test"
        },
        {
            "integrations": "DomainTools Iris",
            "playbookID": "DomainTools Iris - Test",
            "fromversion": "4.1.0"
        },
        {
            "integrations": "Cisco Spark",
            "playbookID": "efc817d2-6660-4d4f-890d-90513ca1e180"
        },
        {
            "playbookID": "get_file_sample_from_path_-_d2_-_test"
        },
        {
            "integrations": "Remedy On-Demand",
            "playbookID": "Remedy-On-Demand-Test"
        },
        {
            "playbookID": "ssdeepreputationtest"
        },
        {
            "playbookID": "TestIsEmailAddressInternal"
        },
        {
            "integrations": "Google Cloud Compute",
            "playbookID": "GoogleCloudCompute-Test"
        },
        {
            "integrations": "AWS - S3",
            "playbookID": "97393cfc-2fc4-4dfe-8b6e-af64067fc436"
        },
        {
            "integrations": "Image OCR",
            "playbookID": "TestImageOCR"
        },
        {
            "integrations": "fireeye",
            "playbookID": "Detonate File - FireEye AX - Test"
        },
        {
            "integrations": ["Rasterize","Image OCR"],
            "playbookID": "Rasterize Test",
            "fromversion": "5.0.0"
        },
        {
            "integrations": ["Rasterize","Image OCR"],
            "playbookID": "Rasterize 4.5 Test",
            "toversion": "4.5.9"
        },
        {
            "integrations": "Rasterize",
            "playbookID": "RasterizeImageTest"
        },
        {
            "integrations": "Ipstack",
            "playbookID": "Ipstack_Test"
        },
        {

            "integrations": "Perch",
            "playbookID": "Perch-Test"
        },
        {
            "integrations": "Forescout",
            "playbookID": "Forescout-Test"
        },
        {
            "integrations": "GitHub",
            "playbookID": "Git_Integration-Test"
        },
        {
            "integrations": "LogRhythmRest",
            "playbookID": "LogRhythm REST test"
        },
        {
            "integrations": "AlienVault USM Anywhere",
            "playbookID": "AlienVaultUSMAnywhereTest"
        },
        {
            "playbookID": "PhishLabsTestPopulateIndicators"
        },
        {
            "playbookID": "Test_HTMLtoMD"
        },
        {
            "integrations": "PhishLabs IOC",
            "playbookID": "PhishLabsIOC TestPlaybook",
            "fromversion": "4.1.0"
        },
        {
            "integrations": "vmray",
            "playbookID": "VMRay-Test"
        },
        {
            "integrations": "PerceptionPoint",
            "playbookID": "PerceptionPoint Test",
            "fromversion": "4.1.0"
        },
        {
            "integrations": "AutoFocus V2",
            "playbookID": "AutoFocus V2 test",
            "fromversion": "5.0.0",
            "timeout": 1000
        },
        {
            "playbookID": "Process Email - Generic for Rasterize"
        },
        {
            "playbookID": "Send Investigation Summary Reports - Test",
            "integrations": "EWS Mail Sender",
            "fromversion": "4.1.0"
        },
        {
            "integrations": "Anomali ThreatStream v2",
            "playbookID": "ThreatStream-Test"
        },
        {
            "integrations": "Flashpoint",
            "playbookID": "Flashpoint_event-Test"
        },
        {
            "integrations": "Flashpoint",
            "playbookID": "Flashpoint_forum-Test"
        },
        {
            "integrations": "Flashpoint",
            "playbookID": "Flashpoint_report-Test"
        },
        {
            "integrations": "Flashpoint",
            "playbookID": "Flashpoint_reputation-Test"
        },
        {
            "integrations": "BluecatAddressManager",
            "playbookID": "Bluecat Address Manager test"
        },
        {
            "integrations": "MailListener - POP3 Beta",
            "playbookID": "MailListener-POP3 - Test"
        },
        {
            "playbookID": "sumList - Test"
        },
        {
            "integrations": "VulnDB",
            "playbookID": "Test-VulnDB"
        },
        {
            "integrations": "Shodan_v2",
            "playbookID": "Test-Shodan_v2",
            "timeout": 1000
        },
        {
            "integrations": "Threat Crowd",
            "playbookID": "ThreatCrowd - Test"
        },
        {
            "integrations": "GoogleDocs",
            "playbookID": "GoogleDocs-test"
        },
        {
            "playbookID": "Request Debugging - Test",
            "fromversion": "5.0.0"
        },
        {
            "playbookID": "Test Convert file hash to corresponding hashes",
            "fromversion": "4.5.0",
            "integrations": "VirusTotal",
            "instance_names": "virus_total_general"
        },
        {
            "playbookID": "PANW - Hunting and threat detection by indicator type Test",
            "fromversion": "5.0.0",
            "timeout": 1200,
            "integrations": ["Panorama","Palo Alto Networks Cortex","AutoFocus V2","VirusTotal"],
            "instance_names": ["palo_alto_panorama","virus_total_general"]
        },
        {
            "playbookID": "PAN-OS Query Logs For Indicators Test",
            "fromversion": "4.5.0",
            "timeout": 1500,
            "integrations": "Panorama",
            "instance_names": "palo_alto_panorama"
        },
        {
            "integrations": "Hybrid Analysis",
            "playbookID": "HybridAnalysis-Test",
            "timeout": 500,
            "fromversion": "4.1.0"
        },
        {
            "integrations": "Elasticsearch v2",
            "instance_names": "es_v7",
            "playbookID": "Elasticsearch_v2_test"
        },
        {
            "integrations": "ElasticsearchFeed",
            "instance_names": "es_demisto_feed",
            "playbookID": "Elasticsearch_Fetch_Demisto_Indicators_Test",
            "fromversion": "5.5.0"
        },
        {
            "integrations": "ElasticsearchFeed",
            "instance_names": "es_generic_feed",
            "playbookID": "Elasticsearch_Fetch_Custom_Indicators_Test",
            "fromversion": "5.5.0"
        },
        {
            "integrations": "Elasticsearch v2",
            "instance_names": "es_v6",
            "playbookID": "Elasticsearch_v2_test-v6"
        },
        {
            "integrations": "IronDefense",
            "playbookID": "IronDefenseTest"
        },
        {
            "integrations": "PolySwarm",
            "playbookID": "PolySwarm-Test"
        },
        {
            "integrations": "Kennav2",
            "playbookID": "Kenna Test"
        },
        {
            "integrations": "SecurityAdvisor",
            "playbookID": "SecurityAdvisor-Test",
            "fromversion": "4.5.0"
        },
        {
            "integrations": "Google Key Management Service",
            "playbookID": "Google-KMS-test",
            "pid_threshold": 6,
            "memory_threshold": 60
        },
        {
            "integrations": "SecBI",
            "playbookID": "SecBI - Test"
        },
        {
            "playbookID": "ExtractFQDNFromUrlAndEmail-Test"
        },
        {
          "integrations": "EWS v2",
          "playbookID": "Get EWS Folder Test",
          "fromversion": "4.5.0",
          "instance_names": "ewv2_regular",
          "timeout": 1200
        },
        {
          "integrations": "QRadar",
          "playbookID": "QRadar Indicator Hunting Test",
          "timeout": 1200,
          "fromversion": "5.0.0"
        },
        {
            "playbookID": "SetAndHandleEmpty test",
            "fromversion": "4.5.0"
        },
        {
            "integrations": "Tanium v2",
            "playbookID": "Tanium v2 - Test"
        },
        {
          "integrations": "Office 365 Feed",
          "playbookID": "Office365_Feed_Test",
          "fromversion": "5.5.0"
        },
        {
            "integrations": "GoogleCloudTranslate",
            "playbookID": "GoogleCloudTranslate-Test",
            "pid_threshold": 8
        },
        {
            "integrations": "Infoblox",
            "playbookID": "Infoblox Test"
        },
        {
            "integrations": "BPA",
            "playbookID": "Test-BPA",
            "fromversion": "4.5.0"
        },
        {
            "playbookID": "GetValuesOfMultipleFIelds Test",
            "fromversion": "4.5.0"
        },
        {
            "playbookID": "IsInternalHostName Test",
            "fromversion": "4.5.0"
        },
        {
            "integrations": "SplunkPy",
            "playbookID": "Splunk Indicator Hunting Test",
            "fromversion": "5.0.0",
            "memory_threshold": 500
        },
        {
            "integrations": "BPA",
            "playbookID": "Test-BPA_Integration",
            "fromversion": "4.5.0"
        },
        {
            "integrations": "Sixgill",
            "playbookID": "Sixgill-Test",
            "fromversion": "5.0.0"
        },
        {
            "integrations": "AutoFocus Feed",
            "playbookID": "playbook-FeedAutofocus_test",
            "fromversion": "5.5.0"
        },
        {
            "integrations": "PaloAltoNetworks_PrismaCloudCompute",
            "playbookID": "PaloAltoNetworks_PrismaCloudCompute-Test"
        },
        {
            "playbookID": "Indicator Feed - Test",
            "fromversion": "5.5.0"
        },
        {
            "integrations": "Recorded Future Feed",
            "playbookID": "RecordedFutureFeed - Test",
            "timeout": 1000,
            "fromversion": "5.5.0",
            "memory_threshold": 86
        },
        {
            "integrations": "Expanse",
            "playbookID": "test-Expanse-Playbook",
            "fromversion": "5.0.0"
        },
        {
            "integrations": "Expanse",
            "playbookID": "test-Expanse",
            "fromversion": "5.0.0"
        },
        {
            "integrations": "DShield Feed",
            "playbookID": "playbook-DshieldFeed_test",
            "fromversion": "5.5.0"
        },
        {
            "integrations": "AlienVault Reputation Feed",
            "playbookID": "AlienVaultReputationFeed_Test",
            "fromversion": "5.5.0",
            "timeout": 9000
        },
        {
            "integrations": "BruteForceBlocker Feed",
            "playbookID": "playbook-BruteForceBlocker_test",
            "fromversion": "5.5.0"
        },
        {
            "integrations": "illuminate",
            "playbookID": "illuminate Integration Test"
        },
        {
            "integrations": "illuminate",
            "playbookID": "illuminate Integration Demonstration - Test"
        },
        {
            "integrations": "MongoDB Key Value Store",
            "playbookID": "MongoDB KeyValueStore - Test",
            "pid_threshold": 12,
            "fromversion": "5.0.0"
        },
        {
            "integrations": "MongoDB Log",
            "playbookID": "MongoDBLog - Test",
            "pid_threshold": 12,
            "fromversion": "5.0.0"
        },
        {
            "integrations": "Google Chronicle Backstory",
            "playbookID": "Google Chronicle Backstory Asset - Test",
            "fromversion": "5.0.0"
        },
        {
            "integrations": "Google Chronicle Backstory",
            "playbookID": "Google Chronicle Backstory IOC Details - Test",
            "fromversion": "5.0.0"
        },
        {
            "integrations": "Google Chronicle Backstory",
            "playbookID": "Google Chronicle Backstory List Alerts - Test",
            "fromversion": "5.0.0"
        },
        {
            "integrations": "Google Chronicle Backstory",
            "playbookID": "Google Chronicle Backstory List IOCs - Test",
            "fromversion": "5.0.0"
        },
        {
            "integrations": "Google Chronicle Backstory",
            "playbookID": "Google Chronicle Backstory Reputation - Test",
            "fromversion": "5.0.0"
        },
        {
            "integrations": "Feodo Tracker Hashes Feed",
            "playbookID": "playbook-feodoteackerhash_test",
            "fromversion": "5.5.0",
            "memory_threshold": 130,
            "timeout": 600
        },
        {
            "integrations": "Feodo Tracker IP Blocklist Feed",
            "instance_names": "feodo_tracker_ip_currently__active",
            "playbookID": "playbook-feodotrackeripblock_test",
            "fromversion": "5.5.0"
        },
        {
            "integrations": "Feodo Tracker IP Blocklist Feed",
            "instance_names": "feodo_tracker_ip_30_days",
            "playbookID": "playbook-feodotrackeripblock_test",
            "fromversion": "5.5.0"
        },
        {
            "integrations": "Code42",
            "playbookID": "Code42-Test",
            "timeout": 600
        },
        {
            "playbookID": "Code42 File Search Test",
            "integrations": "Code42"
        },
        {
            "playbookID": "FetchIndicatorsFromFile-test",
            "fromversion": "5.5.0"
        },
        {
            "integrations": "RiskSense",
            "playbookID": "RiskSense Get Apps - Test"
        },
        {
            "integrations": "RiskSense",
            "playbookID": "RiskSense Get Host Detail - Test"
        },
        {
            "integrations": "RiskSense",
            "playbookID": "RiskSense Get Host Finding Detail - Test"
        },
        {
            "integrations": "RiskSense",
            "playbookID": "RiskSense Get Hosts - Test"
        },
        {
            "integrations": "RiskSense",
            "playbookID": "RiskSense Get Host Findings - Test"
        },
        {
            "integrations": "RiskSense",
            "playbookID": "RiskSense Get Unique Cves - Test"
        },
        {
            "integrations": "RiskSense",
            "playbookID": "RiskSense Get Unique Open Findings - Test"
        },
        {
            "integrations": "RiskSense",
            "playbookID": "RiskSense Get Apps Detail - Test"
        },
        {
            "integrations": "Indeni",
            "playbookID": "Indeni_test",
            "fromversion": "5.0.0"
        },
        {
            "integrations": "CounterCraft Deception Director",
            "playbookID": "CounterCraft - Test",
            "fromversion": "5.0.0"
        },
        {
            "integrations": "SafeBreach v2",
            "playbookID": "playbook-SafeBreach-Test",
            "fromversion": "5.5.0"
        },
        {
            "playbookID": "DbotPredictOufOfTheBoxTest",
            "fromversion": "4.5.0",
            "timeout": 1000
        },
        {
           "integrations": "AlienVault OTX TAXII Feed",
            "playbookID": "playbook-feedalienvaultotx_test",
            "fromversion": "5.5.0"
        },
        {
            "playbookID": "ExtractDomainAndFQDNFromUrlAndEmail-Test",
            "fromversion": "5.5.0"
        },
        {
            "integrations": "Cortex Data Lake",
            "playbookID": "Cortex Data Lake Test",
            "instance_names": "cdl_prod",
            "fromversion": "4.5.0"
        },
        {
            "integrations": "Cortex Data Lake",
            "playbookID": "Cortex Data Lake Test",
            "instance_names": "cdl_dev",
            "fromversion": "4.5.0"
        },
        {
            "integrations": "MongoDB",
            "playbookID": "MongoDB - Test"
        },
        {
            "playbookID": "DBotCreatePhishingClassifierV2FromFile-Test",
            "timeout" : 60000,
            "fromversion": "4.5.0"
        },
        {
            "integrations": "IBM Resilient Systems",
            "playbookID": "IBM Resilient Systems Test"
        },
        {
            "integrations": "PrismaAccess",
            "playbookID": "Prisma_Access_Egress_IP_Feed-Test",
            "timeout" : 60000,
            "fromversion": "5.5.0",
            "nightly": true
        },
        {
            "integrations": "PrismaAccess",
            "playbookID": "Prisma_Access-Test",
            "timeout" : 60000,
            "fromversion": "5.5.0",
            "nightly": true
        }
    ],
    "skipped_tests": {
<<<<<<< HEAD
        "Test_URLhaus": "Issue 23857",
=======
        "PhishLabsIOC TestPlaybook": "integration bug (23926)",
>>>>>>> 472f708a
        "Prisma_Access_Egress_IP_Feed-Test": "unskip after we will get PrismaAccess instance",
        "Prisma_Access-Test": "unskip after we will get PrismaAccess instance",
        "Test-Shodan_v2": "Issue 23370",
        "Symantec Deepsight Test": "Issue 22971",
        "OTRS Test": "Issue 23167",
        "Akamai_WAF_SIEM-Test": "Issue 22225",
        "Cloaken-Test": "Issue 20036",
        "test_MsGraphFiles": "Issue 22853 ",
        "TestCofenseFeed": "Issue 22854",
        "Cybereason Test": "Issue 22683",
        "AbuseIPDB Test": "Issue 22658",
        "Bluecat Address Manager test": "Issue 22616",
        "Office365_Feed_Test": "Issue 22517",
        "test-Expanse": "Expanse should provide domain that they have in their system",
        "TestProofpointFeed": "Issue 22229",
        "Digital Defense FrontlineVM - Scan Asset Not Recently Scanned Test": "Issue 22227",
        "PostgreSQL Test": "Issue 22172",
        "Test-Detonate URL - Crowdstrike": "Issue 19439",
        "Git_Integration-Test": "Issue 20029",
        "Symantec Data Loss Prevention - Test": "Issue 20134",
        "Extract Indicators From File - Generic v2": "Issue 20143",
        "PAN-OS Create Or Edit Rule Test":"Issue 20037",
        "NetWitness Endpoint Test": "Issue 19878",
        "TestParseEmailHeaders": "Issue 18815",
        "TestUptycs": "Issue 19750",
        "InfoArmorVigilanteATITest": "Test issue 17358",
        "Lastline - testplaybook": "Checking the integration via Generic detonation playbooks, don't want to load the daily quota",
        "ArcSight Logger test": "Issue 19117",
        "TruSTAR Test": "Issue 19777",
        "TestDedupIncidentsByName": "skipped on purpose - this is part of the TestDedupIncidentsPlaybook - no need to execute separately as a test",
        "3da2e31b-f114-4d7f-8702-117f3b498de9": "Issue 19837",
        "d66e5f86-e045-403f-819e-5058aa603c32": "pr 3220",
        "get_file_sample_from_path_-_d2_-_test": "Issue 19844",
        "Cofense Triage Test": "Creds only works on demo4",
        "nexpose_test": "Issue 18694",
        "Recorded Future Test": "Issue 18922",
        "RecordedFutureFeed - Test": "Issue 18922",
        "IntSights Mssp Test": "Issue #16351",
        "CheckPhish-Test": "Issue 19188",
        "fd93f620-9a2d-4fb6-85d1-151a6a72e46d": "Issue 19854",
        "PAN-OS DAG Configuration Test": "Issue #19205",
        "DeleteContext-auto-subplaybook-test": "used in DeleteContext-auto-test as sub playbook",
        "Test Playbook TrendMicroDDA": "Issue 16501",
        "ssdeepreputationtest": "Issue #20953",
        "C2sec-Test": "Issue #21633",
        "TAXII_Feed_Test": "Issue #22423",
        "PAN-OS Query Logs For Indicators Test": "Issue #23505",
        "Panorama Query Logs - Test": "Issue #23505",
        "palo_alto_panorama_test_pb": "Issue #22835",
        "VxStream Test": "Issue #23795"
    },
    "skipped_integrations": {
        "_comment": "~~~ NO INSTANCE ~~~",
        "PrismaAccess": "Instance will be provided soon by Lior and Prasen",
        "Infoblox": "Issue 23770",
        "Trend Micro Apex": "Issue 23632",
        "Awake Security": "Issue 23376",
        "ExtraHop": "No license, issue 23731",
        "RiskSense": "We should get an instance talk to Francesco",
        "Palo Alto Networks Cortex": "Issue 22300",
        "AWS - IAM": "Issue 21401",
        "FortiGate": "License expired, and not going to get one (issue 14723)",
        "IronDefense": "Test depends on making requests to a non-public API",
        "Attivo Botsink": "no instance, not going to get it",
        "VMware": "no License, and probably not going to get it",
        "AWS Sagemaker": "License expired, and probably not going to get it",
        "Symantec MSS": "No instance, probably not going to get it (issue 15513)",
        "Google Cloud Compute": "Can't test yet",
        "Cymon": "The service was discontinued since April 30th, 2019.",
        "FireEye ETP": "No instance",
        "ProofpointTAP_v2": "No instance",
        "remedy_sr_beta": "No instance",
        "ExtraHop v2": "No instance",
        "Fidelis Elevate Network": "Issue 20735",
        "Minerva Labs Anti-Evasion Platform": "Issue 18835",
        "PolySwarm": "contribution",
        "Silverfort": "contribution",
        "fireeye": "Issue 19839",
        "DomainTools": "Issue 8298",
        "Remedy On-Demand": "Issue 19835",
        "ProtectWise": "Issue 20486",
        "ThreatMiner": "Issue 20469",
        "DomainTools Iris": "Issue 20433",
        "Check Point": "Issue 18643",
        "Preempt": "Issue 20268",
        "iDefense": "Issue 20095",
        "Joe Security": "Issue 17996",
        "ZeroFox": "Issue 19161",
        "Jask": "Issue 18879",
        "vmray": "Issue 18752",
        "Anomali ThreatStream v2": "Issue 19182",
        "Anomali ThreatStream": "Issue 19182",
        "SCADAfence CNM": "Issue 18376",
        "ArcSight ESM v2": "Issue #18328",
        "AlienVault USM Anywhere": "Issue #18273",
        "Tufin": "Issue 16441",
        "Dell Secureworks": "Instance locally installed on @liorblob PC",
        "MimecastV2": "Issue 14593",
        "Netskope": "instance is down",
        "Farsight DNSDB": "Issue 15512",
        "Service Manager": "Expired license",
        "carbonblackprotection": "License expired",
        "icebrg": "Issue 14312",
        "Freshdesk": "Trial account expired",
        "Threat Grid": "Issue 16197",
        "Kafka V2": "Can not connect to instance from remote",
        "Check Point Sandblast": "Issue 15948",
        "Remedy AR": "getting 'Not Found' in test button",
        "Salesforce": "Issue 15901",
        "Zscaler": "Issue 17784",
        "RedCanary": "License expired",
        "ANYRUN": "No instance",
        "Snowflake": "Looks like account expired, needs looking into",
        "Cisco Spark": "Issue 18940",
        "Phish.AI": "Issue 17291",
        "MaxMind GeoIP2": "Issue 18932.",
        "Exabeam": "Issue 19371",
        "McAfee ESM-v10": "Issue 20225",
        "PaloAltoNetworks_PrismaCloudCompute": "Instance not set up yet",
        "Code42": "Instance not set up yet",
        "LogRhythm": "Issue 21672",
        "SecBI": "Issue 22545",
        "IBM Resilient Systems": "Issue 23722",
        "VxStream": "Issue #23795",

        "_comment": "~~~ UNSTABLE ~~~",
        "ServiceNow": "Instance goes to hibernate every few hours",
        "Tenable.sc": "unstable instance",
        "VirusTotal - Private API": "Issue 22638",

        "_comment": "~~~ OTHER ~~~",
        "Cortex Data Lake": "Issue 23718",
        "Pentera": "authentication method will not work with testing",
        "EclecticIQ Platform": "Issue 8821",
        "BitDam": "Issue #17247",
        "Zoom": "Issue 19832",
        "urlscan.io": "Issue 21831",
        "Forescout": "Can only be run from within PANW network. Look in keeper for - Demisto in the LAB",
        "HelloWorldSimple": "This is just an example integration - no need for test",
        "TestHelloWorldPlaybook": "This is just an example integration - no need for test",
        "Lockpath KeyLight": "Deprecated. No tests.",
        "SafeBreach": "pending rewrite",
        "SafeBreach v2": "it is a partner integration, no instance",
        "Cymulate": "Partner didn't provided test playbook",

        "_comment": "~~~ QUOTA ISSUES ~~~",
        "Google Chronicle Backstory": "Issue 22720",
        "XFE_v2": "Issue 22715",
        "XFE": "We have the new integration XFE_v2, so no need to test the old one because they use the same quote",
        "AlphaSOC Wisdom": "API key has expired",
        "AWS - Athena - Beta": "Issue 19834",
        "Lastline": "issue 20323",
        "Google Resource Manager": "Cannot create projects because have reached alloted quota.",
        "Looker": "Warehouse 'DEMO_WH' cannot be resumed because resource monitor 'LIMITER' has exceeded its quota.",
        "Ipstack": "reached out our monthly quota (08/03/2020)"
    },
    "nightly_integrations": [
        "Lastline v2",
        "TruSTAR",
        "SlackV2",
        "VulnDB"
    ],
    "unmockable_integrations": {
        "MongoDB": "Our instance not using SSL",
        "Cortex Data Lake": "Integration requires SSL",
        "Google Key Management Service": "The API requires an SSL secure connection to work.",
        "McAfee ESM-v10": "we have multiple instances with same test playbook, mock recording are per playbook so it keeps failing the playback step",
        "mysql": "Does not use http",
        "SlackV2": "Integration requires SSL",
        "Whois": "Mocks does not support sockets",
        "Panorama": "Exception: Proxy process took to long to go up. https://circleci.com/gh/demisto/content/24826",
        "Image OCR": "Does not perform network traffic",
        "Server Message Block (SMB)": "Does not perform http communication",
        "Active Directory Query v2": "Does not perform http communication",
        "dnstwist": "Does not peform http communication",
        "VxStream": "Issue 15544",
        "PagerDuty v2": "Integration requires SSL",
        "TCPIPUtils": "Integration requires SSL",
        "Luminate": "Integration has no proxy checkbox",
        "Shodan": "Integration has no proxy checkbox",
        "Google BigQuery": "Integration has no proxy checkbox",
        "ReversingLabs A1000": "Checking",
        "Check Point": "Checking",
        "okta": "Test Module failing, suspect it requires SSL",
        "Awake Security": "Checking",
        "ArcSight ESM v2": "Checking",
        "Phish.AI": "Checking",
        "Intezer": "Nightly - Checking",
        "ProtectWise": "Nightly - Checking",
        "google-vault": "Nightly - Checking",
        "RSA Archer": "Nightly - Checking",
        "McAfee NSM": "Nightly - Checking",
        "Forcepoint": "Nightly - Checking",
        "palo_alto_firewall": "Need to check test module",
        "Signal Sciences WAF": "error with certificate",
        "google": "'unsecure' parameter not working",
        "EWS Mail Sender": "Inconsistent test (playback fails, record succeeds)",
        "ReversingLabs Titanium Cloud": "No Unsecure checkbox. proxy trying to connect when disabled.",
        "Anomali ThreatStream": "'proxy' parameter not working",
        "Palo Alto Networks Cortex": "SDK",
        "Recorded Future": "might be dynamic test",
        "AlphaSOC Wisdom": "Test module issue",
        "RedLock": "SSL Issues",
        "Microsoft Graph": "Test direct access to oproxy",
        "MicrosoftGraphMail": "Test direct access to oproxy",
        "Microsoft Graph User": "Test direct access to oproxy",
        "Microsoft_Graph_Files": "Test direct access to oproxy",
        "Microsoft Graph Groups": "Test direct access to oproxy",
        "Microsoft Defender Advanced Threat Protection": "Test direct access to oproxy",
        "SafeBreach": "SSL Issues",
        "AWS - CloudWatchLogs": "Issue 20958",
        "Gmail Single User" : "googleclient sdk has time based challenge exchange",
        "Gmail": "googleclient sdk has time based challenge exchange",
        "GoogleCloudTranslate": "google translate sdk does not support proxy",
        "Kennav2": "HTTPSConnectionPool(host='api.kennasecurity.com', port=443), issue:21233",
        "Google Chronicle Backstory": "SDK",
        "Google Vision AI": "SDK",
        "Syslog Sender": "syslog",
        "syslog": "syslog",
        "MongoDB Log": "Our instance not using SSL",
        "MongoDB Key Value Store": "Our instance not using SSL"
    },
    "docker_thresholds": {
        "_comment": "Add here docker images which are specific to an integration and require a non-default threshold (such as rasterize or ews). That way there is no need to define this multiple times. You can specify full image name with version or without.",
        "images": {
            "demisto/chromium": {
                "pid_threshold": 11
            },
            "demisto/py-ews:2.0": {
                "memory_threshold": 150
            },
            "demisto/pytan": {
                "pid_threshold": 11
            }
        }
    }
}<|MERGE_RESOLUTION|>--- conflicted
+++ resolved
@@ -2658,11 +2658,8 @@
         }
     ],
     "skipped_tests": {
-<<<<<<< HEAD
         "Test_URLhaus": "Issue 23857",
-=======
         "PhishLabsIOC TestPlaybook": "integration bug (23926)",
->>>>>>> 472f708a
         "Prisma_Access_Egress_IP_Feed-Test": "unskip after we will get PrismaAccess instance",
         "Prisma_Access-Test": "unskip after we will get PrismaAccess instance",
         "Test-Shodan_v2": "Issue 23370",
