{
    "testTimeout": 160,
    "testInterval": 20,
    "tests": [
        {
            "playbookID": "TestParseEmailFile-deprecated-script"
        },
        {
            "playbookID": "test_similar_incidents"
        },
        {
            "playbookID": "CheckpointFW-test",
            "integrations": "Check Point"
        },
        {
            "playbookID": "RegPathReputationBasicLists_test"
        },
        {
            "playbookID": "RandomStringGenerateTest"
        },
        {
            "playbookID": "DocumentationTest",
            "integrations": "ipinfo"
        },
        {
            "playbookID": "HighlightWords_Test"

        },
        {
            "playbookID": "StringContainsArray_test"
        },
        {
            "integrations": "Fidelis Elevate Network",
            "playbookID": "Fidelis-Test"
        },
        {
            "integrations": "Thinkst Canary",
            "playbookID": "CanaryTools Test"
        },
        {
            "integrations": "ThreatMiner",
            "playbookID": "ThreatMiner-Test"
        },
        {
            "integrations": "Pwned",
            "playbookID": "Pwned test",
            "nightly": true
        },
        {
            "integrations": "Alexa Rank Indicator",
            "playbookID": "Alexa Test Playbook"
        },
        {
            "playbookID": "UnEscapeURLs-Test"
        },
        {
            "playbookID": "ConvertKeysToTableFieldFormat_Test"
        },
        {
            "playbookID": "ParseCSVnullbytesTest"
        },
        {
            "integrations": "CVE Search",
            "playbookID": "cveReputation Test"
        },
        {
            "integrations": "HashiCorp Vault",
            "playbookID": "hashicorp_test"
        },
        {
            "integrations": "Dell Secureworks",
            "playbookID": "secureworks_test"
        },
        {
            "integrations": "ServiceNow",
            "playbookID": "servicenow_test_new"
        },
        {
            "playbookID": "Test CommonServer"
        },
        {
            "integrations": "CIRCL",
            "playbookID": "CirclIntegrationTest"
        },
        {
            "integrations": "MISP V2",
            "playbookID": "MISP V2 Test"
        },
        {
            "playbookID": "test-LinkIncidentsWithRetry"
        },
        {
            "playbookID": "CopyContextToFieldTest"
        },
        {
            "integrations": "OTRS",
            "playbookID": "OTRS Test"
        },
        {
            "integrations": "Attivo Botsink",
            "playbookID": "AttivoBotsinkTest"
        },
        {
            "playbookID": "CreatePhishingClassifierMLTest",
            "timeout" : 2400
        },
        {
            "integrations": "Cymon",
            "playbookID": "playbook-Cymon_Test"
        },
        {
            "integrations": "FortiGate",
            "playbookID": "Fortigate Test"
        },
        {
            "integrations": [
                "Lastline",
                "WildFire",
                "SNDBOX",
                "VxStream"
            ],
            "playbookID" : "Detonate File - Generic Test",
            "timeout" : 2400,
            "nightly" : true
        },
        {
            "integrations": [
                "Lastline",
                "WildFire",
                "SNDBOX",
                "VxStream"
            ],
            "playbookID" : "detonate_file_-_generic_test"
        },
        {
            "integrations": "SNDBOX",
            "playbookID": "SNDBOX_Test"
        },
        {
            "integrations": "SNDBOX",
            "playbookID": "Detonate File - SNDBOX - Test",
            "timeout": 2400,
            "nightly": true
        },
        {
            "integrations": "VxStream",
            "playbookID": "Detonate File - HybridAnalysis - Test",
            "timeout": 2400
        },
        {
            "playbookID": "WordTokenizeTest"
        },
        {
            "integrations": "Awake Security",
            "playbookID": "awake_security_test_pb"
        },
        {
          "integrations": "Tenable.sc",
          "playbookID": "tenable-sc-test",
          "timeout": 240,
          "nightly": true
        },
        {
            "integrations": "MimecastV2",
            "playbookID": "Mimecast test"
        },
        {
            "playbookID": "CreateEmailHtmlBody_test_pb"
        },
        {
          "playbookID": "ReadPDFFile-Test"
        },
        {
          "playbookID": "JSONtoCSV-Test"
        },
        {
            "integrations": "Panorama",
            "instance_names": "palo_alto_firewall",
            "playbookID": "palo_alto_firewall_test_pb",
            "timeout": 1000,
            "nightly": true
        },
        {
            "integrations": "Panorama",
            "instance_names": "palo_alto_panorama",
            "playbookID": "palo_alto_panorama_test_pb",
            "timeout": 1000,
            "nightly": true
        },
        {
          "integrations": "Tenable.io",
          "playbookID": "Tenable.io test"
        },
        {
          "playbookID": "URLDecode-Test"
        },
        {
          "playbookID": "GetTime-Test"
        },
        {
          "integrations": "Tenable.io",
          "playbookID": "Tenable.io Scan Test",
          "nightly": true,
          "timeout": 900
        },
        {
            "integrations": "Tenable.sc",
            "playbookID": "tenable-sc-scan-test",
            "nightly": true,
            "timeout": 600
        },
        {
            "integrations": "google-vault",
            "playbookID": "Google-Vault-Generic-Test",
            "nightly": true,
            "timeout": 3600
        },
        {
            "integrations": "google-vault",
            "playbookID": "Google_Vault-Search_And_Display_Results_test",
            "nightly": true,
            "timeout": 3600
        },
        {
            "playbookID": "Luminate-TestPlaybook",
            "integrations": "Luminate"
        },
        {
            "playbookID": "ParseEmailFiles-test"
        },
        {
            "playbookID": "ParseExcel-test"
        },
        {
            "playbookID": "Detonate File - No Files test"
        },
        {
            "integrations": [
                "Panorama",
                "Check Point"
            ],
            "instance_names": "palo_alto_firewall",
            "playbookID": "blockip_test_playbook"
        },
        {
            "integrations": "Palo Alto Minemeld",
            "playbookID": "minemeld_test"
        },
        {
            "integrations": "InfoArmor VigilanteATI",
            "playbookID": "InfoArmorVigilanteATITest"
        },
        {
            "integrations": "IntSights",
            "instance_names": "intsights_standard_account",
            "playbookID": "IntSights Test",
            "nightly": true,
            "timeout": 500
        },
        {
            "integrations": "IntSights",
            "playbookID": "IntSights Mssp Test",
            "instance_names": "intsights_mssp_account",
            "nightly": true,
            "timeout": 500
        },
        {
            "integrations": "dnstwist",
            "playbookID": "dnstwistTest"
        },
        {
            "integrations": "BitDam",
            "playbookID": "Detonate File - BitDam Test"
        },
        {
            "integrations": "Threat Grid",
            "playbookID": "ThreatGridTest",
            "timeout": 600
        },
        {
            "integrations": [
                "Palo Alto Minemeld",
                "Panorama"
            ],
            "instance_names": "palo_alto_firewall",
            "playbookID": "block_indicators_-_generic_-_test"
        },
        {
          "integrations": "Signal Sciences WAF",
          "playbookID": "SignalSciences Test"
        },
        {
            "integrations": "RTIR",
            "playbookID": "RTIR Test"
        },
        {
            "integrations": "RedCanary",
            "playbookID": "RedCanaryTest",
            "nightly" : true
        },
        {
          "integrations": "Devo",
          "playbookID": "devo_test_playbook"
        },
        {
          "integrations": "urlscan.io",
            "playbookID": "url_enrichment_-_generic_test",
            "timeout": 500
        },
        {
            "playbookID": "TransformersTestPlaybook"
        },
        {
            "integrations": "SCADAfence CNM",
            "playbookID": "SCADAfence_test"
        },
        {
            "integrations": "WhatsMyBrowser",
            "playbookID": "WhatsMyBrowser-Test"
        },
        {

            "integrations": "BigFix",
            "playbookID": "BigFixTest"
        },
        {
            "integrations": "Lastline",
            "playbookID": "Lastline - testplaybook",
            "nightly": true
        },
        {
            "integrations": "epo",
            "playbookID": "Test Playbook McAfee ePO"
        },
        {
            "integrations": "activedir",
            "playbookID": "calculate_severity_-_critical_assets_-_test"
        },
        {
            "playbookID": "TextFromHTML_test_playbook"
        },
        {
            "playbookID": "PortListenCheck-test"
        },
        {
            "integrations": "ThreatExchange",
            "playbookID": "ThreatExchange-test"
        },
        {
            "integrations": "ThreatExchange",
            "playbookID": "extract_indicators_-_generic_-_test",
            "timeout": 240
        },
        {
            "integrations": "Joe Security",
            "playbookID": "JoeSecurityTestPlaybook",
            "timeout": 500,
            "nightly": true
        },
        {
            "integrations": "Joe Security",
            "playbookID": "JoeSecurityTestDetonation",
            "timeout": 2000,
            "nightly": true
        },
        {
            "integrations": "WildFire",
            "playbookID": "Wildfire Test"
        },
        {
            "integrations": "GRR",
            "playbookID": "grr_test",
            "nightly": true
        },
        {
            "integrations": "RSA NetWitness Packets and Logs",
            "playbookID": "rsa_packets_and_logs_test"
        },
        {
            "integrations": "VirusTotal",
            "playbookID": "virusTotal-test-playbook",
            "nightly": true,
            "timeout": 1400
        },
        {
            "integrations": "Preempt",
            "playbookID": "Preempt Test"
        },
        {   "integrations": "Gmail",
            "playbookID": "get_original_email_-_gmail_-_test"
        },
        {
            "integrations": "EWS v2",
            "playbookID": "get_original_email_-_ews-_test"
        },
        {
            "integrations": ["EWS v2","EWS Mail Sender"],
            "playbookID": "EWS search-mailbox test",
            "timeout": 300
        },
        {
            "integrations": "PagerDuty v2",
            "playbookID": "PagerDuty Test"
        },
        {
            "playbookID": "test_delete_context"
        },
        {
            "playbookID": "GmailTest",
            "integrations": "Gmail"
        },
        {
            "playbookID": "Gmail Convert Html Test",
            "integrations": "Gmail"
        },
        {
            "playbookID": "TestParseCSV"
        },
        {
            "integrations": "Shodan",
            "playbookID": "ShodanTest"
        },
        {
            "playbookID": "Extract Indicators From File - test"
        },
        {
            "playbookID": "dedup_-_generic_-_test"
        },
        {
            "playbookID": "TestDedupIncidentsPlaybook"
        },
        {
            "playbookID": "TestDedupIncidentsByName"
        },
        {
            "integrations": "McAfee Advanced Threat Defense",
            "playbookID": "Test Playbook McAfee ATD",
            "timeout": 700
        },
        {
            "integrations": "McAfee Advanced Threat Defense",
            "playbookID": "Test Playbook McAfee ATD Upload File"
        },
        {
            "playbookID": "exporttocsv_script_test"
        },
        {
            "integrations": "Intezer",
            "playbookID": "Intezer Testing",
            "nightly": true,
            "timeout": 500
        },
        {
            "integrations": "FalconIntel",
            "playbookID": "CrowdStrike Falcon Intel v2"
        },
        {"playbookID": "3010a07c-0a85-480c-87db-cf3f09fcbd7c"},
        {
            "integrations": [
                "Mail Sender (New)",
                "google"
            ],
            "playbookID": "Mail Sender (New) Test"
        },
        {
            "playbookID": "buildewsquery_test"
        },
        {
            "integrations": "Rapid7 Nexpose",
            "playbookID": "nexpose_test",
            "timeout": 240
        },
        {
            "integrations": "EWS Mail Sender",
            "playbookID": "EWS Mail Sender Test"
        },
        {
            "playbookID": "decodemimeheader_-_test"
        },
        {
            "integrations": "CVE Search",
            "playbookID": "cve_enrichment_-_generic_-_test"
        },
        {
            "playbookID": "test_url_regex"
        },
        {
            "integrations": "Skyformation",
            "playbookID": "TestSkyformation"
        },
        {
            "integrations": "okta",
            "playbookID": "okta_test_playbook",
            "timeout": 240
        },
        {
            "playbookID": "Test filters & transformers scripts"
        },
        {
            "integrations": "Salesforce",
            "playbookID": "SalesforceTestPlaybook"
        },
        {
            "integrations": "McAfee ESM-v10",
            "playbookID": "McAfeeESMTest",
            "timeout": 500
        },
        {
            "integrations": "GoogleSafeBrowsing",
            "playbookID": "Google Safe Browsing Test",
            "timeout": 240
        },
        {
            "integrations": "EWS v2",
            "playbookID": "EWSv2_empty_attachment_test"
        },
        {
            "integrations": "EWS v2",
            "playbookID": "EWS Public Folders Test"
        },
        {
            "playbookID": "TestWordFileToIOC",
            "timeout": 300
        },
        {
            "integrations": "Symantec Endpoint Protection V2",
            "playbookID": "SymantecEndpointProtection_Test"
        },
        {
            "integrations": "carbonblackprotection",
            "playbookID": "search_endpoints_by_hash_-_carbon_black_protection_-_test",
            "timeout": 500
        },
        {
            "playbookID": "process_email_-_generic_-_test",
            "timeout": 240
        },
        {
            "integrations": "activedir",
            "playbookID": "account_enrichment_-_generic_test"
        },
        {
            "integrations": "FalconHost",
            "playbookID": "search_endpoints_by_hash_-_crowdstrike_-_test",
            "timeout": 500
        },
        {
            "integrations": "FalconHost",
            "playbookID": "CrowdStrike Endpoint Enrichment - Test"
        },
        {
          "integrations": "FalconHost",
          "playbookID": "crowdstrike_falconhost_test"
        },
        {
            "integrations": [
                "VirusTotal"
            ],
            "playbookID": "ip_enrichment_generic_test"
        },
        {
            "playbookID": "ExposeIncidentOwner-Test"
        },
        {
            "integrations": "OpenPhish",
            "playbookID": "email_test"
        },
        {
            "integrations": "VirusTotal",
            "playbookID": "domain_enrichment_generic_test"
        },
        {
            "integrations": "PostgreSQL",
            "playbookID": "PostgreSQL Test"
        },
        {
            "integrations": "google",
            "playbookID": "GsuiteTest"
        },
        {
            "integrations": "OpenPhish",
            "playbookID": "OpenPhish Test Playbook"
        },
        {
            "integrations": "RSA Archer",
            "playbookID": "Archer-Test-Playbook",
            "nightly": true
        },
        {
            "integrations": "jira",
            "playbookID": "Jira-Test"
        },
        {
            "integrations": "ipinfo",
            "playbookID": "IPInfoTest"
        },
        {
            "integrations": "jira",
            "playbookID": "VerifyHumanReadableFormat"
        },
        {
            "playbookID": "ExtractURL Test"
        },
        {
            "playbookID": "strings-test"
        },
        {
            "playbookID": "TestCommonPython"
        },
        {
            "playbookID": "TestFileCreateAndUpload"
        },
        {
            "playbookID": "TestIsValueInArray"
        },
        {
            "playbookID": "TestStringReplace"
        },
        {
            "playbookID": "TestHttpPlaybook"
        },
        {
            "integrations": "SplunkPy",
            "playbookID": "Splunk-Test"
        },
        {
            "integrations": "SplunkPy",
            "playbookID": "SplunkPySearch_Test"
        },
        {
            "integrations" : "McAfee NSM",
            "playbookID" : "McAfeeNSMTest",
            "timeout" : 400,
            "nightly": true
        },
        {
            "integrations": "PhishTank",
            "playbookID": "PhishTank Testing"
        },
        {
            "integrations": "McAfee Web Gateway",
            "playbookID": "McAfeeWebGatewayTest",
            "timeout" : 500
        },
        {
            "integrations": "TCPIPUtils",
            "playbookID": "TCPUtils-Test"
        },
        {
            "playbookID": "ProofpointDecodeURL-Test",
            "timeout": 300
        },
        {
            "playbookID": "listExecutedCommands-Test"
        },
        {
            "integrations": "Service Manager",
            "playbookID": "TestHPServiceManager",
            "timeout": 400
        },
        {
            "playbookID": "LanguageDetect-Test",
            "timeout": 300
        },
        {
            "integrations": "Forcepoint",
            "playbookID": "forcepoint test",
            "timeout": 500,
            "nightly": true
        },
        {
            "playbookID": "GeneratePassword-Test"
        },
        {
            "playbookID": "ZipFile-Test"
        },
        {
            "playbookID": "ExtractDomainTest"
        },
        {
            "playbookID": "Detonate File - Generic Test",
            "timeout": 500
        },
        {
            "playbookID": "Test-IsMaliciousIndicatorFound"
        },
        {
            "playbookID": "TestExtractHTMLTables"
        },
        {
            "integrations": "carbonblackliveresponse",
            "playbookID": "CarbonBlackLiveResponseTest",
            "nightly": true
        },
        {
            "playbookID": "TestSafeBreach",
            "integrations": "SafeBreach"
        },
        {
            "integrations": "urlscan.io",
            "playbookID": "urlscan_malicious_Test"
        },
        {
            "integrations": "EWS v2",
            "playbookID": "pyEWS_Test"
        },
        {

            "integrations": "Netskope",
            "playbookID": "Netskope Test"
        },
        {
            "integrations": "Cylance Protect v2",
            "playbookID": "Cylance Protect v2 Test"
        },
        {
            "integrations": "ReversingLabs Titanium Cloud",
            "playbookID": "ReversingLabsTCTest"
        },
        {
            "integrations": "ReversingLabs A1000",
            "playbookID": "ReversingLabsA1000Test"
        },
        {
            "integrations": "Demisto Lock",
            "playbookID": "DemistoLockTest"
        },
        {
            "playbookID": "test-domain-indicator",
            "timeout": 400
        },
        {
            "playbookID": "Cybereason Test",
            "integrations": "Cybereason",
            "timeout": 1200
        },
        {
            "integrations": "VirusTotal - Private API",
            "playbookID": "virusTotalPrivateAPI-test-playbook",
            "nightly": true
        },
        {
            "integrations": "Cisco Meraki",
            "playbookID": "Cisco-Meraki-Test"
        },
        {
            "integrations": "Tanium",
            "playbookID": "Tanium Test Playbook",
            "nightly": true,
            "timeout": 1200
        },
        {
            "integrations": "Recorded Future",
            "playbookID": "Recorded Future Test",
            "nightly": true
        },
        {
            "integrations": "Microsoft Graph",
            "playbookID": "Microsoft Graph Test"
        },
        {
            "integrations": "RedLock",
            "playbookID": "RedLockTest",
            "nightly": true
        },
        {
            "integrations": "Symantec Messaging Gateway",
            "playbookID": "Symantec Messaging Gateway Test"
        },
        {
            "integrations": "ThreatConnect",
            "playbookID": "test-ThreatConnect"
        },
        {
            "integrations": "VxStream",
            "playbookID": "VxStream Test",
            "nightly": true
        },
        {
            "integrations":"Cylance Protect",
            "playbookID": "get_file_sample_by_hash_-_cylance_protect_-_test",
            "timeout": 240
        },
        {
            "integrations": "Cylance Protect",
            "playbookID": "endpoint_enrichment_-_generic_test"
        },
        {
            "integrations": "QRadar",
            "playbookID": "test_Qradar"
        },
        {
            "integrations": "VMware",
            "playbookID": "VMWare Test"
        },
        {
            "integrations": "Anomali ThreatStream",
            "playbookID": "Anomali_ThreatStream_Test"
        },
        {
            "integrations": "Farsight DNSDB",
            "playbookID": "DNSDBTest"
        },
        {
            "integrations": "carbonblack-v2",
            "playbookID": "CarbonBlackResponseTest"
        },
        {
            "integrations": "Cisco Umbrella Investigate",
            "playbookID": "Cisco Umbrella Test"
        },
        {
            "integrations": "icebrg",
            "playbookID": "Icebrg Test",
            "timeout" : 500
        },
        {
            "integrations": "Symantec MSS",
            "playbookID": "SymantecMSSTest"
        },
        {
            "integrations": "Remedy AR",
            "playbookID": "Remedy AR Test"
        },
        {
            "integrations": "McAfee Active Response",
            "playbookID": "McAfee-MAR_Test",
            "timeout": 700
        },
        {
            "integrations": "McAfee Threat Intelligence Exchange",
            "playbookID": "McAfee-TIE Test",
            "timeout": 700
        },
        {
            "integrations": "ArcSight Logger",
            "playbookID": "ArcSight Logger test"
        },
        {
            "integrations": "ArcSight ESM v2",
            "playbookID": "ArcSight ESM v2 Test"
        },
        {
            "integrations": "ArcSight ESM v2",
            "playbookID": "test Arcsight - Get events related to the Case"
        },
        {
            "integrations": "XFE",
            "playbookID": "XFE Test",
            "timeout": 140,
            "nightly": true
        },
        {
            "integrations": [
                "VirusTotal"
            ],
            "playbookID": "File Enrichment - Generic Test"
        },
        {
            "integrations": "McAfee Threat Intelligence Exchange",
            "playbookID": "search_endpoints_by_hash_-_tie_-_test",
            "timeout": 500
        },
        {
            "integrations": "iDefense",
            "playbookID": "iDefenseTest",
            "timeout": 300
        },
        {
            "integrations": "AbuseIPDB",
            "playbookID": "AbuseIPDB Test",
            "nightly": true
        },
        {
            "integrations": "AbuseIPDB",
            "playbookID": "AbuseIPDB PopulateIndicators Test",
            "nightly": true
        },
        {
            "integrations" : "jira",
            "playbookID" : "JiraCreateIssue-example-test"
        },
        {
            "integrations": "LogRhythm",
            "playbookID": "LogRhythm-Test-Playbook",
            "timeout": 200
        },
        {
            "integrations": "FireEye HX",
            "playbookID": "FireEye HX Test"
        },
        {
            "integrations": "Phish.AI",
            "playbookID": "PhishAi-Test"
        },
        {
            "integrations": "Phish.AI",
            "playbookID": "Test-Detonate URL - Phish.AI"
        },
        {
            "integrations": "Centreon",
            "playbookID": "Centreon-Test-Playbook"
        },
        {
            "integrations": "TruSTAR",
            "playbookID": "TruSTAR Test"
        },
        {
            "integrations": "AlphaSOC Wisdom",
            "playbookID": "AlphaSOC-Wisdom-Test"
        },
        {
            "integrations": "Jask",
            "playbookID": "Jask_Test"
        },
        {
            "integrations": "Qualys",
            "playbookID": "Qualys-Test",
            "nightly": true
        },
        {
            "playbookID": "whois_test"
        },
        {
            "integrations": "RSA NetWitness Endpoint",
            "playbookID": "NetWitness Endpoint Test"
        },
        {
            "integrations": "Check Point Sandblast",
            "playbookID": "Sandblast_malicious_test"
        },
        {
            "playbookID": "TestMatchRegex"
        },
        {
            "integrations": "ActiveMQ",
            "playbookID": "ActiveMQ Test"
        },
        {
            "playbookID": "RegexGroups Test"
        },
        {
            "integrations": "Cisco pxGrid ISE",
            "playbookID": "cisco-ise-test-playbook"
        },
        {
            "integrations": "RSA NetWitness v11.1",
            "playbookID": "RSA NetWitness Test"
        },
        {
            "integrations": "Rasterize",
            "playbookID": "RasterizeImageTest"
        },
        {
            "playbookID": "ExifReadTest"
        },
        {
          "integrations": "Cuckoo Sandbox",
          "playbookID": "CuckooTest",
          "timeout": 700
        },
        {
            "integrations" : "VxStream",
            "playbookID" : "Test-Detonate URL - Crowdstrike",
            "timeout" : 1200
        },
        {
           "playbookID": "Detonate File - Generic Test",
           "timeout": 2000,
           "nightly": true,
           "integrations": [
             "VxStream",
             "McAfee Advanced Threat Defense",
             "WildFire",
             "Lastline"
           ]
        },
        {
           "playbookID": "Detonate URL - Generic Test",
           "timeout": 2000,
           "nightly": true,
           "integrations": [
             "McAfee Advanced Threat Defense",
             "VxStream",
             "Lastline"
           ]
        },
        {
            "playbookID": "ReadPDFFile-Test"
        },
        {
            "integrations": [
                "VirusTotal",
                "urlscan.io",
                "activedir"
            ],
            "playbookID": "entity_enrichment_generic_test",
            "timeout": 240
        },
        {
            "integrations": [
                "FalconHost",
                "McAfee Threat Intelligence Exchange",
                "carbonblackprotection",
                "carbonblack"
            ],
            "playbookID": "search_endpoints_by_hash_-_generic_-_test",
            "timeout": 500
        },
        {
            "integrations": "Zscaler",
            "playbookID": "Zscaler Test",
            "nightly": true
        },
        {
            "playbookID": "DemistoUploadFileToIncident Test",
            "integrations": "Demisto REST API"

        },
        {
            "playbookID": "MaxMind Test",
            "integrations": "MaxMind GeoIP2"

        },
        {
            "playbookID": "Test_Sagemaker",
            "integrations": "AWS Sagemaker"

        },
        {
            "playbookID": "Phishing test - attachment",
            "timeout": 600,
            "nightly": true,
            "integrations": [
                "EWS Mail Sender",
                "Pwned",
                "Demisto REST API",
                "Palo Alto Minemeld"
            ]
        },
        {
            "playbookID": "Phishing test - Inline",
            "timeout": 500,
            "nightly": true,
            "integrations": [
                "EWS Mail Sender",
                "Pwned",
                "Demisto REST API",
                "Palo Alto Minemeld"
            ]
        },
        {
            "integrations": "duo",
            "playbookID": "DUO Test Playbook"
        },
        {
            "playbookID": "SLA Scripts - Test"
        },
        {
            "playbookID": "PcapHTTPExtractor-Test"
        },
        {
            "playbookID": "Ping Test Playbook"
        },
        {
            "playbookID": "Active Directory Test",
            "integrations": "Active Directory Query v2"

        },
        {
            "integrations": "mysql",
            "playbookID": "MySQL Test"
        },
        {
            "integrations": "Phishme Intelligence",
            "playbookID": "Test - PhishMe Intelligence"
        },
        {
            "integrations": "Google Resource Manager",
            "playbookID": "GoogleResourceManager-Test",
            "timeout": 500,
            "nightly": true
        },
        {
            "integrations": "Freshdesk",
            "playbookID": "Freshdesk-Test",
            "timeout": 500,
            "nightly": true
        },
        {
            "playbookID": "Autoextract - Test"
        },
        {
            "playbookID": "FilterByList - Test"
        },
        {
            "integrations": "Kafka V2",
            "playbookID": "Kafka Test"
        },
        {
            "integrations": "McAfee Active Response",
            "playbookID": "Endpoint data collection test",
            "timeout": 500
        },
        {
            "integrations": "McAfee Active Response",
            "playbookID": "MAR - Endpoint data collection test"
        },
        {

            "integrations": "DUO Admin",
            "playbookID": "DuoAdmin API test playbook"
        },
        {
            "playbookID": "TestShowScheduledEntries"
        },
        {
            "integrations": "Symantec Advanced Threat Protection",
            "playbookID": "Symantec ATP Test"
<<<<<<< HEAD
=======

>>>>>>> e02f3d8f
        }
    ],
    "skipped_tests": {
        "entity_enrichment_generic_test": "Need to check the reason for skipping",
        "search_endpoints_by_hash_-_generic_-_test": "Need to check the reason for skipping",
        "ArcSight Logger test": "Possibly outdated API calls",
        "Qualys-Test": "Need to check the reason for skipping",
        "tenable-sc-scan-test": "Scan takes too long",
        "Microsoft Graph Test": "DB is missing alerts to test on - in work of DevOps",
        "tenable-sc-test": "Unstable instance = flaky test",
        "XFE Test": "License expired",
        "TruSTAR Test": "The test runs even when not supposed to, which causes its quota to run out",
        "RedLockTest": "RedLock has API issues - opened an issue (15493)",
        "GsuiteTest": "error was fixed only on server master and not on ",
        "TestDedupIncidentsByName": "skipped on purpose - this is part of the TestDedupIncidentsPlaybook - no need to execute separately as a test",
        "GmailTest": "Gmail test is failing on gmail-list-users command (issue 15571)",
        "SalesforceTestPlaybook": "User and password expired (issue 15901)",
        "TestSafeBreach": "Instance configuration change causes test failure (issue 15909)",
        "Test-IsMaliciousIndicatorFound": "Unstable test (issue 15940)"
    },
    "skipped_integrations": {
        "Jask": "Cannot access instance token not valid (issue 12900)",
        "FortiGate": "License expired, in the process of getting new one (issue 14723)",
        "Skyformation": "Server installed by skyformation is down, waiting on reply (issue 14311)",
        "icebrg": "Requires BD (issue 14312)",
        "VMware": "We don't have a license for VMWare, and probably not going to get it",
        "Farsight DNSDB": "No instance (issue 15512)",
        "Symantec MSS": "No instance (issue 15513)",
        "Remedy AR": "DevOps investigation (issue 15514)",
        "iDefense": "DevOps investigation",
        "LogRhythm": "DevOps investigation",
        "Dell Secureworks": "Instance locally installed on @liorblob PC",
        "Service Manager": "Expired license",
        "Signal Sciences WAF": "API problems, not returning the correct data",
        "Server Message Block (SMB)": "No instance",
        "ServiceNow": "Instance goes to hibernate every few hours",
        "MimecastV2": "Several issues with instance",
        "AWS Sagemaker": "License expired, no renewal in the near future",
        "Attivo Botsink": "no instance, @Arian will update",
        "carbonblackprotection": "License expired",
        "Lastline": "Out of quota",
        "Netskope": "instance is down",
        "Google Resource Manager": "Cannot create projects because have reached alloted quota",
        "RSA NetWitness Endpoint": "Instance is down, waiting for devops to rebuild",
        "Freshdesk": "Trial account expired",
        "Tanium": "Instance is not stable (issue 15497)",
        "Kafka V2": "Can not connect to instance from remote",
        "Check Point Sandblast": "No access (issue 15948)"
    },
    "nigthly_integrations": [
        "Lastline",
        "TruSTAR"
    ]
}<|MERGE_RESOLUTION|>--- conflicted
+++ resolved
@@ -1117,10 +1117,7 @@
         {
             "integrations": "Symantec Advanced Threat Protection",
             "playbookID": "Symantec ATP Test"
-<<<<<<< HEAD
-=======
 
->>>>>>> e02f3d8f
         }
     ],
     "skipped_tests": {
