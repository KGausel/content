--- conflicted
+++ resolved
@@ -6,15 +6,9 @@
     resource_class: medium+
     parallelism: 2
     environment:
-<<<<<<< HEAD
-      CONTENT_VERSION: "20.1.1"
-      SERVER_VERSION: "5.0.1"
-      GIT_SHA1: "a3c93edfbd64fbc5a4d94e2a42acfbc6c32a12dd" # guardrails-disable-line disable-secrets-detection
-=======
       CONTENT_VERSION: "20.3.4"
       SERVER_VERSION: "5.5.0"
       GIT_SHA1: "4696087457090e6ac597df96870016bdc2e371a0" # guardrails-disable-line disable-secrets-detection
->>>>>>> 18a95f3f
     steps:
       - checkout
       - setup_remote_docker
@@ -443,8 +437,6 @@
                 rm -f $CIRCLE_ARTIFACTS/server*.log
             fi
           when: always
-<<<<<<< HEAD
-=======
       - run:
           name: Upload Packs To Marketplace Storage
           command: |
@@ -465,7 +457,6 @@
             python3 ./Tests/Marketplace/upload_packs.py -a $PACK_ARTIFACTS -e $EXTRACT_FOLDER -s $GCS_PATH -b 'marketplace-dist' -n $CIRCLE_BUILD_NUM -p 'All' -o -k $PACK_SIGNING_KEY -P 'marketplace-dist-private'
             rm $GCS_PATH
           when: on_success
->>>>>>> 18a95f3f
       - store_artifacts:
           path: artifacts
           destination: artifacts
