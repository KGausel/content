{
    "testTimeout": 160,
    "testInterval": 20,
    "tests": [
        {
            "integrations": "MicrosoftGraphMail",
            "playbookID": "MicrosoftGraphMail-Test"
        },
        {
            "integrations": "Symantec Management Center",
            "playbookID": "SymantecMC_TestPlaybook"
        },
        {
            "integrations": "Tufin",
            "playbookID": "Tufin Test"
        },
        {
            "integrations": "Vertica",
            "playbookID": "Vertica Test"
        },
        {
            "integrations": "Server Message Block (SMB)",
            "playbookID": "SMB test"
        },
        {
            "playbookID": "TestParseEmailHeaders"
        },
        {
            "playbookID": "TestParseEmailFile-deprecated-script"
        },
        {
            "integrations": "RSA NetWitness Packets and Logs",
            "playbookID": "rsa_packets_and_logs_test"
        },
        {
            "playbookID": "test_similar_incidents"
        },
        {
            "playbookID": "autofocus_test",
            "integrations": "Autofocus"
        },
        {
            "playbookID": "CheckpointFW-test",
            "integrations": "Check Point"
        },
        {
            "playbookID": "RegPathReputationBasicLists_test"
        },
        {
            "playbookID": "RandomStringGenerateTest"
        },
        {
            "playbookID": "DocumentationTest",
            "integrations": "ipinfo"
        },
        {
            "playbookID": "HighlightWords_Test"

        },
        {
            "playbookID": "StringContainsArray_test"
        },
        {
            "integrations": "Fidelis Elevate Network",
            "playbookID": "Fidelis-Test"
        },
        {
            "integrations": "Thinkst Canary",
            "playbookID": "CanaryTools Test"
        },
        {
            "integrations": "ThreatMiner",
            "playbookID": "ThreatMiner-Test"
        },
        {
            "playbookID": "StixCreator-Test"
        },
        {
            "integrations": "Pwned",
            "playbookID": "Pwned test",
            "nightly": true
        },
        {
            "integrations": "Alexa Rank Indicator",
            "playbookID": "Alexa Test Playbook"
        },
        {
            "playbookID": "UnEscapeURL-Test"
        },
        {
            "playbookID": "UnEscapeIPs-Test"
        },
        {
            "playbookID": "ExtractDomainFromUrlAndEmail-Test"
        },
        {
            "playbookID": "ConvertKeysToTableFieldFormat_Test"
        },
        {
            "playbookID": "ParseCSVnullbytesTest"
        },
        {
            "integrations": "CVE Search",
            "playbookID": "cveReputation Test"
        },
        {
            "integrations": "HashiCorp Vault",
            "playbookID": "hashicorp_test"
        },
        {
            "integrations": "Dell Secureworks",
            "playbookID": "secureworks_test"
        },
        {
            "integrations": "ServiceNow",
            "playbookID": "servicenow_test_new"
        },
        {
            "integrations": "ExtraHop",
            "playbookID": "ExtraHop-Test"
        },
        {
            "playbookID": "Test CommonServer"
        },
        {
            "integrations": "CIRCL",
            "playbookID": "CirclIntegrationTest"
        },
        {
            "integrations": "MISP V2",
            "playbookID": "MISP V2 Test"
        },
        {
            "playbookID": "test-LinkIncidentsWithRetry"
        },
        {
            "playbookID": "CopyContextToFieldTest"
        },
        {
            "integrations": "OTRS",
            "playbookID": "OTRS Test",
            "fromversion": "4.1.0"
        },
        {
            "integrations": "Attivo Botsink",
            "playbookID": "AttivoBotsinkTest"
        },
        {
            "playbookID": "CreatePhishingClassifierMLTest",
            "timeout" : 2400
        },
        {
            "integrations": "Cymon",
            "playbookID": "playbook-Cymon_Test"
        },
        {
            "integrations": "FortiGate",
            "playbookID": "Fortigate Test"
        },
        {
            "integrations": "SNDBOX",
            "playbookID": "SNDBOX_Test"
        },
        {
            "integrations": "SNDBOX",
            "playbookID": "Detonate File - SNDBOX - Test",
            "timeout": 2400,
            "nightly": true
        },
        {
            "integrations": "VxStream",
            "playbookID": "Detonate File - HybridAnalysis - Test",
            "timeout": 2400
        },
        {
            "playbookID": "WordTokenizeTest"
        },
        {
            "integrations": "Awake Security",
            "playbookID": "awake_security_test_pb"
        },
        {
          "integrations": "Tenable.sc",
          "playbookID": "tenable-sc-test",
          "timeout": 240,
          "nightly": true
        },
        {
            "integrations": "MimecastV2",
            "playbookID": "Mimecast test"
        },
        {
            "playbookID": "CreateEmailHtmlBody_test_pb"
        },
        {
          "playbookID": "ReadPDFFile-Test"
        },
        {
          "playbookID": "JSONtoCSV-Test"
        },
        {
            "integrations": "Panorama",
            "instance_names": "palo_alto_firewall",
            "playbookID": "palo_alto_firewall_test_pb",
            "timeout": 1000,
            "nightly": true
        },
        {
            "integrations": "Panorama",
            "instance_names": "palo_alto_panorama",
            "playbookID": "palo_alto_panorama_test_pb",
            "timeout": 1000,
            "nightly": true
        },
        {
          "integrations": "Tenable.io",
          "playbookID": "Tenable.io test"
        },
        {
          "playbookID": "URLDecode-Test"
        },
        {
          "playbookID": "GetTime-Test"
        },
        {
          "integrations": "Tenable.io",
          "playbookID": "Tenable.io Scan Test",
          "nightly": true,
          "timeout": 900
        },
        {
            "integrations": "Tenable.sc",
            "playbookID": "tenable-sc-scan-test",
            "nightly": true,
            "timeout": 600
        },
        {
            "integrations": "google-vault",
            "playbookID": "Google-Vault-Generic-Test",
            "nightly": true,
            "timeout": 3600
        },
        {
            "integrations": "google-vault",
            "playbookID": "Google_Vault-Search_And_Display_Results_test",
            "nightly": true,
            "timeout": 3600
        },
        {
            "playbookID": "Luminate-TestPlaybook",
            "integrations": "Luminate"
        },
        {
            "playbookID": "ParseEmailFiles-test"
        },
        {
            "playbookID": "ParseExcel-test"
        },
        {
            "playbookID": "Detonate File - No Files test"
        },
        {
            "integrations": [
                "Panorama",
                "Check Point"
            ],
            "instance_names": "palo_alto_firewall",
            "playbookID": "blockip_test_playbook"
        },
        {
            "integrations": "Palo Alto Minemeld",
            "playbookID": "minemeld_test"
        },
        {
            "integrations": "InfoArmor VigilanteATI",
            "playbookID": "InfoArmorVigilanteATITest"
        },
        {
            "integrations": "IntSights",
            "instance_names": "intsights_standard_account",
            "playbookID": "IntSights Test",
            "nightly": true,
            "timeout": 500
        },
        {
            "integrations": "IntSights",
            "playbookID": "IntSights Mssp Test",
            "instance_names": "intsights_mssp_account",
            "nightly": true,
            "timeout": 500
        },
        {
            "integrations": "dnstwist",
            "playbookID": "dnstwistTest"
        },
        {
            "integrations": "BitDam",
            "playbookID": "Detonate File - BitDam Test"
        },
        {
            "integrations": "Threat Grid",
            "playbookID": "Test-Detonate URL - ThreatGrid",
            "timeout": 600
        },
        {
            "integrations": "Threat Grid",
            "playbookID": "ThreatGridTest",
            "timeout": 600
        },
        {
            "integrations": [
                "Palo Alto Minemeld",
                "Panorama"
            ],
            "instance_names": "palo_alto_firewall",
            "playbookID": "block_indicators_-_generic_-_test"
        },
        {
          "integrations": "Signal Sciences WAF",
          "playbookID": "SignalSciences-Test"
        },
        {
            "integrations": "RTIR",
            "playbookID": "RTIR Test"
        },
        {
            "integrations": "RedCanary",
            "playbookID": "RedCanaryTest",
            "nightly" : true
        },
        {
          "integrations": "Devo",
          "playbookID": "devo_test_playbook"
        },
        {
          "playbookID": "URL Enrichment - Generic v2 - Test",
          "integrations": [
              "Rasterize",
              "VirusTotal - Private API"
          ],
            "instance_names": "virus_total_private_api_general",
            "timeout": 500
        },
        {
            "integrations": "urlscan.io",
            "playbookID": "url_enrichment_-_generic_test",
            "timeout": 500
        },
        {
            "playbookID": "CutTransformerTest"
        },
        {
            "integrations": "SCADAfence CNM",
            "playbookID": "SCADAfence_test"
        },
        {
            "integrations": "ProtectWise",
            "playbookID": "Protectwise-Test"
        },
        {
            "integrations": "WhatsMyBrowser",
            "playbookID": "WhatsMyBrowser-Test"
        },
        {

            "integrations": "BigFix",
            "playbookID": "BigFixTest"
        },
        {
            "integrations": "Lastline",
            "playbookID": "Lastline - testplaybook",
            "nightly": true
        },
        {
            "integrations": "epo",
            "playbookID": "Test Playbook McAfee ePO"
        },
        {
            "integrations": "activedir",
            "playbookID": "calculate_severity_-_critical_assets_-_test"
        },
        {
            "playbookID": "TextFromHTML_test_playbook"
        },
        {
            "playbookID": "PortListenCheck-test"
        },
        {
            "integrations": "ThreatExchange",
            "playbookID": "ThreatExchange-test"
        },
        {
            "integrations": "ThreatExchange",
            "playbookID": "extract_indicators_-_generic_-_test",
            "timeout": 240
        },
        {
            "integrations": "Joe Security",
            "playbookID": "JoeSecurityTestPlaybook",
            "timeout": 500,
            "nightly": true
        },
        {
            "integrations": "Joe Security",
            "playbookID": "JoeSecurityTestDetonation",
            "timeout": 2000,
            "nightly": true
        },
        {
            "integrations": "WildFire-v2",
            "playbookID": "Wildfire Test"
        },
        {
            "integrations": "GRR",
            "playbookID": "grr_test",
            "nightly": true
        },
        {
            "integrations": "VirusTotal",
            "instance_names": "virus_total_general",
            "playbookID": "virusTotal-test-playbook",
            "timeout": 1400,
            "nightly": true
        },
        {
            "integrations": "VirusTotal",
            "instance_names": "virus_total_preferred_vendors",
            "playbookID": "virusTotaI-test-preferred-vendors",
            "timeout": 1400,
            "nightly": true
        },
        {
            "integrations": "Preempt",
            "playbookID": "Preempt Test"
        },
        {   "integrations": "Gmail",
            "playbookID": "get_original_email_-_gmail_-_test"
        },
        {
            "integrations": "EWS v2",
            "playbookID": "get_original_email_-_ews-_test"
        },
        {
            "integrations": ["EWS v2","EWS Mail Sender"],
            "playbookID": "EWS search-mailbox test",
            "timeout": 300
        },
        {
            "integrations": "PagerDuty v2",
            "playbookID": "PagerDuty Test"
        },
        {
            "playbookID": "test_delete_context"
        },
        {
            "playbookID": "GmailTest",
            "integrations": "Gmail"
        },
        {
            "playbookID": "Gmail Convert Html Test",
            "integrations": "Gmail"
        },
        {
            "playbookID": "TestParseCSV"
        },
        {
            "integrations": "Shodan",
            "playbookID": "ShodanTest"
        },
        {
            "playbookID": "Extract Indicators From File - test"
        },
        {
            "playbookID": "dedup_-_generic_-_test"
        },
        {
            "playbookID": "TestDedupIncidentsPlaybook"
        },
        {
            "playbookID": "TestDedupIncidentsByName"
        },
        {
            "integrations": "McAfee Advanced Threat Defense",
            "playbookID": "Test Playbook McAfee ATD",
            "timeout": 700
        },
        {
            "integrations": "McAfee Advanced Threat Defense",
            "playbookID": "Test Playbook McAfee ATD Upload File"
        },
        {
            "playbookID": "exporttocsv_script_test"
        },
        {
            "integrations": "Intezer",
            "playbookID": "Intezer Testing",
            "nightly": true,
            "timeout": 500
        },
        {
            "integrations": "FalconIntel",
            "playbookID": "CrowdStrike Falcon Intel v2"
        },
        {
          "playbookID": "ContextGetters_Test"
        },
        {
            "integrations": [
                "Mail Sender (New)",
                "google"
            ],
            "playbookID": "Mail Sender (New) Test"
        },
        {
            "playbookID": "buildewsquery_test"
        },
        {
            "integrations": "Rapid7 Nexpose",
            "playbookID": "nexpose_test",
            "timeout": 240
        },
        {
            "integrations": "EWS Mail Sender",
            "playbookID": "EWS Mail Sender Test"
        },
        {
            "integrations": "EWS Mail Sender",
            "playbookID": "EWS Mail Sender Test 2"
        },
        {
            "playbookID": "decodemimeheader_-_test"
        },
        {
            "integrations": "CVE Search",
            "playbookID": "cve_enrichment_-_generic_-_test"
        },
        {
            "playbookID": "test_url_regex"
        },
        {
            "integrations": "Skyformation",
            "playbookID": "TestSkyformation"
        },
        {
            "integrations": "okta",
            "playbookID": "okta_test_playbook",
            "timeout": 240
        },
        {
            "playbookID": "Test filters & transformers scripts"
        },
        {
            "integrations": "Salesforce",
            "playbookID": "SalesforceTestPlaybook"
        },
        {
            "integrations": "McAfee ESM-v10",
            "playbookID": "McAfeeESMTest",
            "timeout": 500
        },
        {
            "integrations": "GoogleSafeBrowsing",
            "playbookID": "Google Safe Browsing Test",
            "timeout": 240
        },
        {
            "integrations": "EWS v2",
            "playbookID": "EWSv2_empty_attachment_test"
        },
        {
            "integrations": "EWS v2",
            "playbookID": "EWS Public Folders Test"
        },
        {
            "playbookID": "TestWordFileToIOC",
            "timeout": 300
        },
        {
            "integrations": "Symantec Endpoint Protection V2",
            "playbookID": "SymantecEndpointProtection_Test"
        },
        {
            "integrations": "carbonblackprotection",
            "playbookID": "search_endpoints_by_hash_-_carbon_black_protection_-_test",
            "timeout": 500
        },
        {
            "playbookID": "process_email_-_generic_-_test",
            "timeout": 240
        },
        {
            "integrations": "activedir",
            "playbookID": "account_enrichment_-_generic_test"
        },
        {
            "integrations": "FalconHost",
            "playbookID": "search_endpoints_by_hash_-_crowdstrike_-_test",
            "timeout": 500
        },
        {
            "integrations": "FalconHost",
            "playbookID": "CrowdStrike Endpoint Enrichment - Test"
        },
        {
          "integrations": "FalconHost",
          "playbookID": "crowdstrike_falconhost_test"
        },
        {
            "integrations": "CrowdstrikeFalcon",
            "playbookID": "Test - CrowdStrike Falcon",
            "fromversion": "4.1.0"
        },
        {
            "integrations": [
                "VirusTotal"
            ],
            "instance_names": "virus_total_general",
            "playbookID": "ip_enrichment_generic_test"
        },
        {
            "playbookID": "ExposeIncidentOwner-Test"
        },
        {
            "integrations": "OpenPhish",
            "playbookID": "email_test"
        },
        {
            "integrations": "VirusTotal",
            "instance_names": "virus_total_general",
            "playbookID": "domain_enrichment_generic_test"
        },
        {
            "integrations": "PostgreSQL",
            "playbookID": "PostgreSQL Test"
        },
        {
            "integrations": "google",
            "playbookID": "GsuiteTest"
        },
        {
            "integrations": "OpenPhish",
            "playbookID": "OpenPhish Test Playbook"
        },
        {
            "integrations": "RSA Archer",
            "playbookID": "Archer-Test-Playbook",
            "nightly": true
        },
        {
            "integrations": "jira",
            "playbookID": "Jira-Test"
        },
        {
            "integrations": "jira-v2",
            "playbookID": "Jira-v2-Test"
        },
        {
            "integrations": "ipinfo",
            "playbookID": "IPInfoTest"
        },
        {
            "integrations": "jira",
            "playbookID": "VerifyHumanReadableFormat"
        },
        {
            "playbookID": "ExtractURL Test"
        },
        {
            "playbookID": "strings-test"
        },
        {
            "playbookID": "TestCommonPython"
        },
        {
            "playbookID": "TestFileCreateAndUpload"
        },
        {
            "playbookID": "TestIsValueInArray"
        },
        {
            "playbookID": "TestStringReplace"
        },
        {
            "playbookID": "TestHttpPlaybook"
        },
        {
            "integrations": "SplunkPy",
            "playbookID": "Splunk-Test"
        },
        {
            "integrations": "SplunkPy",
            "playbookID": "SplunkPySearch_Test"
        },
        {
            "integrations" : "McAfee NSM",
            "playbookID" : "McAfeeNSMTest",
            "timeout" : 400,
            "nightly": true
        },
        {
            "integrations": "PhishTank",
            "playbookID": "PhishTank Testing"
        },
        {
            "integrations": "McAfee Web Gateway",
            "playbookID": "McAfeeWebGatewayTest",
            "timeout" : 500
        },
        {
            "integrations": "TCPIPUtils",
            "playbookID": "TCPUtils-Test"
        },
        {
            "playbookID": "ProofpointDecodeURL-Test",
            "timeout": 300
        },
        {
            "playbookID": "listExecutedCommands-Test"
        },
        {
            "integrations": "Service Manager",
            "playbookID": "TestHPServiceManager",
            "timeout": 400
        },
        {
            "playbookID": "LanguageDetect-Test",
            "timeout": 300
        },
        {
            "integrations": "Forcepoint",
            "playbookID": "forcepoint test",
            "timeout": 500,
            "nightly": true
        },
        {
            "playbookID": "GeneratePassword-Test"
        },
        {
            "playbookID": "ZipFile-Test"
        },
        {
            "playbookID": "ExtractDomainTest"
        },
        {
            "playbookID": "Test-IsMaliciousIndicatorFound"
        },
        {
            "playbookID": "TestExtractHTMLTables"
        },
        {
            "integrations": "carbonblackliveresponse",
            "playbookID": "CarbonBlackLiveResponseTest",
            "nightly": true
        },
        {
            "playbookID": "TestSafeBreach",
            "integrations": "SafeBreach"
        },
        {
            "integrations": "urlscan.io",
            "playbookID": "urlscan_malicious_Test",
            "timeout": 300
        },
        {
            "integrations": "EWS v2",
            "playbookID": "pyEWS_Test"
        },
        {

            "integrations": "Netskope",
            "playbookID": "Netskope Test"
        },
        {
            "integrations": "Cylance Protect v2",
            "playbookID": "Cylance Protect v2 Test"
        },
        {
            "integrations": "ReversingLabs Titanium Cloud",
            "playbookID": "ReversingLabsTCTest"
        },
        {
            "integrations": "ReversingLabs A1000",
            "playbookID": "ReversingLabsA1000Test"
        },
        {
            "integrations": "Demisto Lock",
            "playbookID": "DemistoLockTest"
        },
        {
            "playbookID": "test-domain-indicator",
            "timeout": 400
        },
        {
            "playbookID": "Cybereason Test",
            "integrations": "Cybereason",
            "timeout": 1200,
            "fromversion": "4.1.0"
        },
        {
            "integrations": "VirusTotal - Private API",
            "instance_names": "virus_total_private_api_general",
            "playbookID": "File Enrichment - Virus Total Private API Test",
            "nightly": true
        },
        {
            "integrations": "VirusTotal - Private API",
            "instance_names": "virus_total_private_api_general",
            "playbookID": "virusTotalPrivateAPI-test-playbook",
            "timeout": 1400,
            "nightly": true
        },
        {
            "integrations": "VirusTotal - Private API",
            "instance_names": "virus_total_private_api_preferred_vendors",
            "playbookID": "virusTotalPrivateAPI-test-preferred-vendors",
            "timeout": 1400,
            "nightly": true
        },
        {
            "integrations": "Cisco Meraki",
            "playbookID": "Cisco-Meraki-Test"
        },
        {
            "integrations": "Tanium",
            "playbookID": "Tanium Test Playbook",
            "nightly": true,
            "timeout": 1200
        },
        {
            "integrations": "Recorded Future",
            "playbookID": "Recorded Future Test",
            "nightly": true
        },
        {
            "integrations": "Microsoft Graph",
            "playbookID": "Microsoft Graph Test"
        },
        {
            "integrations": "Microsoft Graph User",
            "playbookID": "Microsoft Graph - Test"
        },
        {
            "integrations": "RedLock",
            "playbookID": "RedLockTest",
            "nightly": true
        },
        {
            "integrations": "Symantec Messaging Gateway",
            "playbookID": "Symantec Messaging Gateway Test"
        },
        {
            "integrations": "ThreatConnect",
            "playbookID": "test-ThreatConnect"
        },
        {
            "integrations": "VxStream",
            "playbookID": "VxStream Test",
            "nightly": true
        },
        {
            "integrations":"Cylance Protect",
            "playbookID": "get_file_sample_by_hash_-_cylance_protect_-_test",
            "timeout": 240
        },
        {
            "integrations": "Cylance Protect",
            "playbookID": "endpoint_enrichment_-_generic_test"
        },
        {
            "integrations": "QRadar",
            "playbookID": "test_Qradar"
        },
        {
            "integrations": "VMware",
            "playbookID": "VMWare Test"
        },
        {
            "integrations": "Anomali ThreatStream",
            "playbookID": "Anomali_ThreatStream_Test"
        },
        {
            "integrations": "Farsight DNSDB",
            "playbookID": "DNSDBTest"
        },
        {
            "integrations": "carbonblack-v2",
            "playbookID": "CarbonBlackResponseTest"
        },
        {
            "integrations": "Cisco Umbrella Investigate",
            "playbookID": "Cisco Umbrella Test"
        },
        {
            "integrations": "icebrg",
            "playbookID": "Icebrg Test",
            "timeout" : 500
        },
        {
            "integrations": "Symantec MSS",
            "playbookID": "SymantecMSSTest"
        },
        {
            "integrations": "Remedy AR",
            "playbookID": "Remedy AR Test"
        },
        {
            "integrations": "McAfee Active Response",
            "playbookID": "McAfee-MAR_Test",
            "timeout": 700
        },
        {
            "integrations": "McAfee Threat Intelligence Exchange",
            "playbookID": "McAfee-TIE Test",
            "timeout": 700
        },
        {
            "integrations": "ArcSight Logger",
            "playbookID": "ArcSight Logger test"
        },
        {
            "integrations": "ArcSight ESM v2",
            "playbookID": "ArcSight ESM v2 Test"
        },
        {
            "integrations": "ArcSight ESM v2",
            "playbookID": "test Arcsight - Get events related to the Case"
        },
        {
            "integrations": "XFE",
            "playbookID": "XFE Test",
            "timeout": 140,
            "nightly": true
        },
        {
            "integrations": "McAfee Threat Intelligence Exchange",
            "playbookID": "search_endpoints_by_hash_-_tie_-_test",
            "timeout": 500
        },
        {
            "integrations": "iDefense",
            "playbookID": "iDefenseTest",
            "timeout": 300
        },
        {
            "integrations": "AbuseIPDB",
            "playbookID": "AbuseIPDB Test",
            "nightly": true
        },
        {
            "integrations": "AbuseIPDB",
            "playbookID": "AbuseIPDB PopulateIndicators Test",
            "nightly": true
        },
        {
            "integrations" : "jira",
            "playbookID" : "JiraCreateIssue-example-test"
        },
        {
            "integrations": "LogRhythm",
            "playbookID": "LogRhythm-Test-Playbook",
            "timeout": 200
        },
        {
            "integrations": "FireEye HX",
            "playbookID": "FireEye HX Test"
        },
        {
            "integrations": "Phish.AI",
            "playbookID": "PhishAi-Test"
        },
        {
            "integrations": "Phish.AI",
            "playbookID": "Test-Detonate URL - Phish.AI"
        },
        {
            "integrations": "Centreon",
            "playbookID": "Centreon-Test-Playbook"
        },
        {
            "playbookID": "ReadFile test"
        },
        {
            "integrations": "TruSTAR",
            "playbookID": "TruSTAR Test"
        },
        {
            "integrations": "AlphaSOC Wisdom",
            "playbookID": "AlphaSOC-Wisdom-Test"
        },
        {
            "integrations": "Jask",
            "playbookID": "Jask_Test",
            "fromversion": "4.1.0"
        },
        {
            "integrations": "Qualys",
            "playbookID": "Qualys-Test",
            "nightly": true
        },
        {
            "integrations": "Whois",
            "playbookID": "whois_test"
        },
        {
            "integrations": "RSA NetWitness Endpoint",
            "playbookID": "NetWitness Endpoint Test"
        },
        {
            "integrations": "Check Point Sandblast",
            "playbookID": "Sandblast_malicious_test"
        },
        {
            "playbookID": "TestMatchRegex"
        },
        {
            "integrations": "ActiveMQ",
            "playbookID": "ActiveMQ Test"
        },
        {
            "playbookID": "RegexGroups Test"
        },
        {
            "integrations": "Cisco pxGrid ISE",
            "playbookID": "cisco-ise-test-playbook"
        },
        {
            "integrations": "RSA NetWitness v11.1",
            "playbookID": "RSA NetWitness Test"
        },
        {
            "integrations": "Rasterize",
            "playbookID": "RasterizeImageTest"
        },
        {
            "playbookID": "ExifReadTest"
        },
        {
          "integrations": "Cuckoo Sandbox",
          "playbookID": "CuckooTest",
          "timeout": 700
        },
        {
            "integrations" : "VxStream",
            "playbookID" : "Test-Detonate URL - Crowdstrike",
            "timeout" : 1200
        },
        {
            "playbookID": "Detonate File - Generic Test",
            "timeout": 500
        },
        {
            "integrations": [
                "Lastline",
                "WildFire-v2",
                "SNDBOX",
                "VxStream",
                "McAfee Advanced Threat Defense"
            ],
            "playbookID" : "Detonate File - Generic Test",
            "timeout" : 2400,
            "nightly" : true
        },
        {
            "playbookID": "detonate_file_-_generic_test",
            "toversion": "3.6.0"
        },
        {
            "playbookID": "STIXParserTest"
        },
        {
           "playbookID": "Detonate URL - Generic Test",
           "timeout": 2000,
           "nightly": true,
           "integrations": [
             "McAfee Advanced Threat Defense",
             "VxStream",
             "Lastline"
           ]
        },
        {
            "playbookID": "ReadPDFFile-Test"
        },
        {
            "integrations": [
                "VirusTotal",
                "urlscan.io",
                "activedir"
            ],
            "instance_names": "virus_total_general",
            "playbookID": "entity_enrichment_generic_test",
            "timeout": 240
        },
        {
            "integrations": [
                "FalconHost",
                "McAfee Threat Intelligence Exchange",
                "carbonblackprotection",
                "carbonblack"
            ],
            "playbookID": "search_endpoints_by_hash_-_generic_-_test",
            "timeout": 500
        },
        {
            "integrations": "Zscaler",
            "playbookID": "Zscaler Test",
            "nightly": true,
            "timeout": 500
        },
        {
            "playbookID": "DemistoUploadFileToIncident Test",
            "integrations": "Demisto REST API"
        },
        {
            "playbookID": "DemistoUploadFile Test",
            "integrations": "Demisto REST API"
        },
        {
            "playbookID": "MaxMind Test",
            "integrations": "MaxMind GeoIP2"

        },
        {
            "playbookID": "Test_Sagemaker",
            "integrations": "AWS Sagemaker"

        },
        {
            "playbookID": "Phishing test - attachment",
            "timeout": 600,
            "nightly": true,
            "integrations": [
                "EWS Mail Sender",
                "Pwned",
                "Demisto REST API",
                "Palo Alto Minemeld"
            ]
        },
        {
            "playbookID": "Phishing test - Inline",
            "timeout": 500,
            "nightly": true,
            "integrations": [
                "EWS Mail Sender",
                "Pwned",
                "Demisto REST API",
                "Palo Alto Minemeld"
            ]
        },
        {
            "playbookID": "Phishing v2 Test - Attachment",
            "timeout": 600,
            "nightly": true,
            "integrations": [
                "EWS Mail Sender",
                "Pwned",
                "Demisto REST API",
                "Palo Alto Minemeld"
            ]
        },
        {
            "playbookID": "Phishing v2 Test - Inline",
            "timeout": 500,
            "nightly": true,
            "integrations": [
                "EWS Mail Sender",
                "Pwned",
                "Demisto REST API",
                "Palo Alto Minemeld"
            ]
        },
        {
            "integrations": "duo",
            "playbookID": "DUO Test Playbook"
        },
        {
            "playbookID": "SLA Scripts - Test"
        },
        {
            "playbookID": "PcapHTTPExtractor-Test"
        },
        {
            "playbookID": "Ping Test Playbook"
        },
        {
            "playbookID": "Active Directory Test",
            "instance_names": "active_directory_query_v2",
            "integrations": "Active Directory Query v2"
        },
        {
            "integrations": "Active Directory Query v2",
            "instance_names": "active_directory_query_v2_with_port_configuration",
            "playbookID": "Active Directory Query V2 configuration with port"
        },
        {
            "integrations": "mysql",
            "playbookID": "MySQL Test"
        },
        {
            "playbookID": "Email Address Enrichment - Generic v2 - Test"
        },
        {
            "playbookID": "Email Address Enrichment - Generic v2.1 - Test",
            "integrations": "Active Directory Query v2"
        },
        {
            "integrations": "Phishme Intelligence",
            "playbookID": "Test - PhishMe Intelligence",
            "timeout": 500
        },
        {
            "playbookID": "GDPRContactAuthorities Test"
        },
        {
            "integrations": "Google Resource Manager",
            "playbookID": "GoogleResourceManager-Test",
            "timeout": 500,
            "nightly": true
        },
        {
            "integrations": "Freshdesk",
            "playbookID": "Freshdesk-Test",
            "timeout": 500,
            "nightly": true
        },
        {
            "playbookID": "Autoextract - Test"
        },
        {
            "playbookID": "FilterByList - Test"
        },
        {
            "integrations": "Kafka V2",
            "playbookID": "Kafka Test"
        },
        {
            "playbookID": "File Enrichment - Generic v2 - Test",
            "instance_names": "virus_total_private_api_general",
            "integrations": [
                "VirusTotal - Private API",
                "Cylance Protect v2"
            ]
        },
        {
            "integrations": "McAfee Active Response",
            "playbookID": "Endpoint data collection test",
            "timeout": 500
        },
        {
            "integrations": "McAfee Active Response",
            "playbookID": "MAR - Endpoint data collection test",
            "timeout": 500
        },
        {

            "integrations": "DUO Admin",
            "playbookID": "DuoAdmin API test playbook"
        },
        {
            "playbookID": "TestShowScheduledEntries"
        },
        {
            "integrations": "Symantec Advanced Threat Protection",
            "playbookID": "Symantec ATP Test"

        },
        {
            "playbookID": "CheckDockerImageAvailableTest"
        },
        {
            "playbookID": "ExtractDomainFromEmailTest"
        },
        {
            "integrations": "Threat Grid",
            "playbookID": "Test-Detonate URL - ThreatGrid"
        },
        {
            "playbookID": "Account Enrichment - Generic v2 - Test",
            "integrations": "activedir"
        },
        {
            "playbookID": "Endpoint Enrichment - Generic v2 - Test",
            "integrations": [
                "FalconHost",
                "Cylance Protect",
                "carbonblack",
                "epo",
                "activedir"
            ]
        },
        {
            "playbookID": "Endpoint Enrichment - Generic v2.1 - Test",
            "integrations": [
                "FalconHost",
                "Cylance Protect v2",
                "carbonblack-v2",
                "epo",
                "Active Directory Query v2"
            ]
        },
        {
            "playbookID": "EmailReputationTest",
            "integrations": "Pwned"
        },
        {
            "integrations": "Symantec Deepsight Intelligence",
            "playbookID": "Symantec Deepsight Test"
        },
        {
            "playbookID": "ExtractDomainFromEmailTest"
        },
        {
            "integrations": "Snowflake",
            "playbookID": "Snowflake-Test"
        },
        {
            "playbookID": "Account Enrichment - Generic v2.1 - Test",
            "integrations": "Active Directory Query v2"
        },
        {
            "integrations": "Cisco Umbrella Investigate",
            "playbookID": "Domain Enrichment - Generic v2 - Test"
        },
        {
            "integrations": "Google BigQuery",
            "playbookID": "Google BigQuery Test"
        },
        {
            "integrations": "nmap",
            "playbookID": "af2f5a99-d70b-48c1-8c25-519732b733f2"
        },
        {
            "integrations": "Zoom",
            "playbookID": "Zoom_Test"
        },
        {
            "integrations": "Palo Alto Networks Cortex",
            "playbookID": "Palo Alto Networks Cortex Test",
            "fromversion": "4.1.0"
        },
        {
            "playbookID": "IP Enrichment - Generic v2 - Test",
            "integrations": "Threat Crowd",
            "fromversion": "4.1.0"
        },
        {
            "integrations": "Cherwell",
            "playbookID": "Cherwell Example Scripts - test"
        },
        {
            "integrations": "Cherwell",
            "playbookID": "Cherwell - test"
        },
        {
            "integrations": "CarbonBlackProtectionV2",
            "playbookID": "Carbon Black Enterprise Protection V2 Test"
        },
        {
            "integrations": "Active Directory Query v2",
            "instance_names": "active_directory_query_v2",
            "playbookID": "Test ADGetUser Fails with no instances 'Active Directory Query' (old version)"
        },
        {
            "integrations": "ANYRUN",
            "playbookID": "ANYRUN-Test"
        },
        {
            "integrations": "ANYRUN",
            "playbookID": "Detonate File - ANYRUN - Test"
        },
        {
            "integrations": "ANYRUN",
            "playbookID": "Detonate URL - ANYRUN - Test"
        },
        {
            "integrations": "ANYRUN",
            "playbookID": "Detonate File From URL - ANYRUN - Test"
        },
        {
<<<<<<< HEAD
=======
            "integrations": "Netcraft",
            "playbookID": "Netcraft test"
        },
        {
>>>>>>> a83206dd
            "integrations": "EclecticIQ Platform",
            "playbookID": "EclecticIQ Test"
        },
        {
            "integrations": "Google Cloud Compute",
            "playbookID": "GoogleCloudCompute-Test"
<<<<<<< HEAD
=======
        },
        {
            "playbookID": "FormattingPerformance - Test",
            "fromversion": "5.0.0"
        },
        {
            "integrations": "ANYRUN",
            "playbookID": "Detonate File From URL - ANYRUN - Test"
        },
        {
            "integrations": "AWS - S3v2",
            "playbookID": "97393cfc-2fc4-4dfe-8b6e-af64067fc436"
        },
        {
            "integrations": "AWS - CloudWatchLogs",
            "playbookID": "2cddaacb-4e4c-407e-8ef5-d924867b810c"
        },
        {
            "integrations": "AWS - CloudTrail",
            "playbookID": "3da2e31b-f114-4d7f-8702-117f3b498de9"
        },
        {
            "playbookID": "5dc848e5-a649-4394-8300-386770d39d75"
        },
        {
            "integrations": "carbonblackprotection",
            "playbookID": "67b0f25f-b061-4468-8613-43ab13147173"
        },
        {
            "integrations": [
                "AWS - EC2",
                "AWS - EC2_copy"
            ],
            "playbookID": "d66e5f86-e045-403f-819e-5058aa603c32"
        },
        {
            "integrations": "DomainTools",
            "playbookID": "DomainTools-Test"
        },
        {
            "integrations": "Cisco Spark",
            "playbookID": "efc817d2-6660-4d4f-890d-90513ca1e180"
        },
        {
            "playbookID": "Get File Sample By Hash - Generic - Test"
        },
        {
            "playbookID": "Get File Sample From Hash - Generic - Test"
        },
        {
            "playbookID": "get_file_sample_by_hash_-_carbon_black_enterprise_Response_-_test"
        },
        {
            "playbookID": "get_file_sample_from_path_-_d2_-_test"
        },
        {
            "integrations": "Remedy On-Demand",
            "playbookID": "Remedy-On-Demand-Test"
        },
        {
            "playbookID": "ssdeepreputationtest"
        },
        {
            "playbookID": "TestIsEmailAddressInternal"
        },
        {
            "integrations": "AWS - S3",
            "playbookID": "113aca8a-ee52-419f-89a6-150ee232d0d1"
        },
        {
            "playbookID": "search_endpoints_by_hash_-_carbon_black_response_-_test"
        },
        {
            "integrations": "Google Cloud Compute",
            "playbookID": "GoogleCloudCompute-Test"
        },
        {
            "integrations": "Image OCR",
            "playbookID": "TestImageOCR"
        },
        {
            "playbookID": "TestIsEmailAddressInternal"
        },
        {
            "playbookID": "EWS test"
>>>>>>> a83206dd
        }
    ],
    "skipped_tests": {
        "domain_enrichment_generic_test": "Test is old and uses VirusTotal which has quota problems. The v2 playbook has a better test",
        "url_enrichment_-_generic_test": "Deprecated playbook - the playbook seems to be deleted",
        "EWS test": "Old test",
        "url_enrichment_-_generic_test": "Deprecated playbook",
        "Lastline - testplaybook": "Checking the integration via Generic detonation playbooks, don't want to load the daily quota",
        "entity_enrichment_generic_test": "Flaky test - fails for changing reasons, requires more investigation (issue 16490)",
        "ArcSight Logger test": "Possibly outdated API calls",
        "Qualys-Test": "Test is failing on qualys-report-list not returning results, and also seems there's a proxy issue (issue 16486)",
        "Microsoft Graph Test": "DB is missing alerts to test on - in work of DevOps",
        "TruSTAR Test": "The test runs even when not supposed to, which causes its quota to run out",
        "TestDedupIncidentsByName": "skipped on purpose - this is part of the TestDedupIncidentsPlaybook - no need to execute separately as a test",
        "TestSafeBreach": "Instance configuration change causes test failure (issue 15909)",
        "Test-IsMaliciousIndicatorFound": "Unstable test (issue 15940)",
        "Test-Detonate URL - ThreatGrid": "Outdated test",
        "ip_enrichment_generic_test": "Need to check if test is valid, and the playbook is going to be deprecated now.",
        "email_test": "Old test for deprecated playbook. Need to check if test is even valid",
        "JoeSecurityTestDetonation": "command joe-download-report fails (issue 16118)",
        "af2f5a99-d70b-48c1-8c25-519732b733f2": "Added here because test existed but was not configured - need to review the test",
        "Zoom_test": "Added here because test existed but was not configured - need to review the test",
        "Test - CrowdStrike Falcon": "Test is unmockable, and has its data deleted every few weeks",
        "DomainTools-Test": "No instance",
        "Remedy-On-Demand-Test": "No instance"
    },
    "skipped_integrations": {
      "_comment": "~~~ NO INSTANCE - will not be resolved ~~~",
        "FortiGate": "License expired, and not going to get one (issue 14723)",
        "Attivo Botsink": "no instance, not going to get it",
        "VMware": "no License, and probably not going to get it",
        "AWS Sagemaker": "License expired, and probably not going to get it",
        "Symantec MSS": "No instance, probably not going to get it (issue 15513)",
        "EclecticIQ Platform": "Instance Issues",
        "Google Cloud Compute": "Can't test yet",
<<<<<<< HEAD
=======
        "McAfee Advanced Threat Defense": "License expired",
        "Cymon": "The service was discontinued since April 30th, 2019.",
>>>>>>> a83206dd


      "_comment": "~~~ INSTANCE ISSUES ~~~",
        "Tufin": "Calls to instance return 502 error. @itay reached out (issue 16441)",
        "McAfee Advanced Threat Defense": "no license, issue 16909",
        "Dell Secureworks": "Instance locally installed on @liorblob PC",
        "MimecastV2": "Several issues with instance",
        "Netskope": "instance is down",
        "Farsight DNSDB": "No instance (issue 15512)",
        "Service Manager": "Expired license",
        "carbonblackprotection": "License expired",
        "icebrg": "Requires BD (issue 14312)",
        "Freshdesk": "Trial account expired",
        "Threat Grid": "instance problem (issue 16197)",
        "Kafka V2": "Can not connect to instance from remote",
        "Check Point Sandblast": "No access (issue 15948)",
        "IntSights": "Account Expired (issue #16351)",
        "Remedy AR": "getting 'Not Found' in test button",
        "XFE": "License expired",
        "RedLock": "Credentials and API problems (issue 15493)",
        "Salesforce": "User and password expired (issue 15901)",
        "RedCanary": "License expired",
        "LogRhythm": "Need to fix SOAP api",
        "ANYRUN": "No instance",
        "Snowflake": "Looks like account expired, needs looking into",
        "RSA Archer": "No instance",
        "Cisco Spark": "No instance",

      "_comment": "~~~ UNSTABLE ~~~",
        "ServiceNow": "Instance goes to hibernate every few hours",
        "Tanium": "Instance is not stable (issue 15497)",
        "Whois": "Host periodically bans connection",
        "Tenable.sc": "unstable instance",
        "Tenable.io": "Unstable instance (issue 16115)",

      "_comment": "~~~ OTHER ~~~",
        "iDefense": "DevOps investigation",
        "RSA NetWitness Endpoint": "Instance is down, waiting for devops to rebuild",
        "BitDam": "Changes in service (issue #16247)",
        "Zoom": "Added here because test existed but was not configured - need to review the test",
        "Palo Alto Networks Cortex": "Changing the auth flow, will unskip when ready",

      "_comment": "~~~ QUOTA ISSUES ~~~",
        "Joe Security": "Monthly quota exceeded, remove from skipped on or after April 1st",
        "Google Resource Manager": "Cannot create projects because have reached alloted quota."
    },
    "nigthly_integrations": [
        "Lastline",
        "TruSTAR"
    ],
    "unmockable_integrations": {
        "Google BigQuery": "SSL problem",
        "Netcraft": "SSL failure",
        "CarbonBlackProtectionV2": "Mocking makes fetch incidents fail",
        "Palo Alto Networks Cortex": "SDK",
        "Devo": "Pending Check",
        "Jask": "Integration requires SSL",
        "CrowdstrikeFalcon": "Mock recording fails, and fails while trying to record a new recording",
        "TCPIPUtils": "Integration requires SSL",
        "Palo Alto Minemeld": "Pending check: issue 16072",
        "PagerDuty v2": "Integration requires SSL",
        "Autofocus": "JS integration, problem listed in issue 15544",
        "Panorama": "Pending check: issue 16122",
        "RTIR": "Pending check: issue 16072",
        "GRR": "Pending check: issue 16072",
        "PageDuty": "Pending check: issue 16072",
        "carbonblackliveresponse": "Pending check: issue 16072",
        "RecordedFuture": "Pending check: issue 16072",
        "AbuseIPDB": "Pending check: issue 16072",
        "FireEye HX": "Pending check: issue 16072",
        "EWS Mail Sender": "Inconsistent test (playback fails, record succeeds)",
        "EWS v2": "Inconsistent test (playback fails, record succeeds)",
        "Alexa Rank Indicator": "Integration should never use proxy",
        "Pwned": "Integration has no proxy checkbox",
        "Luminate": "Integration has no proxy checkbox",
        "dnstwist": "Integration has no proxy checkbox",
        "CVE Search": "Integration has no proxy checkbox",
        "Shodan": "Integration has no proxy checkbox",
        "Gmail": "Integration has no proxy checkbox",
        "Lastline": "JS integration, problem listed in this issue https://github.com/demisto/etc/issues/15544",
        "OpenPhish": "JS integration, problem listed in this issue https://github.com/demisto/etc/issues/15544",
        "VxStream": "JS integration, problem listed in this issue https://github.com/demisto/etc/issues/15544. Detonate URL: Large mock file.",
        "ThreatExchange": "JS integration, problem listed in this issue https://github.com/demisto/etc/issues/15544",
        "wildfire": "JS integration, problem listed in this issue https://github.com/demisto/etc/issues/15544",
        "FalconHost": "JS integration, problem listed in this issue https://github.com/demisto/etc/issues/15544",
        "VirusTotal": "JS integration, problem listed in this issue https://github.com/demisto/etc/issues/15544",
        "VirusTotal - Private API": "Issues with proxy name and default values",
        "carbonblack-v2": "JS integration, problem listed in this issue https://github.com/demisto/etc/issues/15544",
        "PhishTank": "Pending merge of branch proxy-unsecure-checks",
        "Cisco Meraki": "Pending merge of branch proxy-unsecure-checks",
        "epo": "Pending merge of branch proxy-unsecure-checks",
        "FalconIntel": "Pending merge of branch proxy-unsecure-checks",
        "ipinfo": "Pending merge of branch proxy-unsecure-checks",
        "RSA NetWitness Packets and Logs": "Pending merge of branch proxy-unsecure-checks",
        "SNDBOX": "Pending merge of branch proxy-unsecure-checks",
        "GoogleSafeBrowsing": "Pending merge of branch proxy-unsecure-checks",
        "BigFix": "Pending merge of branch proxy-unsecure-checks",
        "Cisco Umbrella Investigate": "Pending merge of branch proxy-unsecure-checks",
        "InfoArmor VigilanteATI": "Pending merge of branch proxy-unsecure-checks",
        "Rapid7 Nexpose": "Pending merge of branch proxy-unsecure-checks",
        "urlscan.io": "Pending merge of branch proxy-unsecure-checks",
        "Threat Grid": "Pending merge of branch proxy-unsecure-checks",
        "OTRS": "Pending merge of branch proxy-unsecure-checks",
        "McAfee Advanced Threat Defense": "Pending merge of branch proxy-unsecure-checks",
        "Preempt": "Insecure has a non empty default value, will require fixing and merging",
        "Cybereason": "Insecure has a non empty default value, will require fixing and merging",
        "Cuckoo Sandbox": "Proxy has a non empty default value, will require fixing and merging",
        "Phishme Intelligence": "Proxy has a non empty default value, will require fixing and merging",
        "HashiCorp Vault": "Test fails with mock - need to test without mock",
        "google": "'unsecure' parameter not working",
        "Check Point Sandblast": "Test fails with mock - need to test without mock",
        "Anomali ThreatStream": "'proxy' parameter not working",
        "Active Directory Query v2": "Checking",
        "MaxMind GeoIP2": "Checking",
        "AlphaSOC Wisdom": "Checking",
        "Phish.AI": "Checking",
        "jira": "Checking",
        "ArcSight ESM v2": "Checking",
        "Cylance Protect": "Checking",
        "ReversingLabs A1000": "Checking",
        "ReversingLabs Titanium Cloud": "No Unsecure checkbox. proxy trying to connect when disabled.",
        "Cylance Protect v2": "Checking",
        "SafeBreach": "Checking",
        "Symantec Endpoint Protection V2": "Checking",
        "McAfee ESM-v10": "Checking",
        "Salesforce": "Checking",
        "okta": "Checking",
        "WhatsMyBrowser": "Checking",
        "Check Point": "Checking",
        "Awake Security": "Checking",
        "CIRCL": "Checking",
        "Thinkst Canary": "Checking",
        "SplunkPy": "Checking",
        "Symantec Advanced Threat Protection": "Checking",
        "ProtectWise": "Nightly - Checking",
        "Tenable.io": "Nightly - Checking",
        "google-vault": "Nightly - Checking",
        "Intezer": "Nightly - Checking",
        "RSA Archer": "Nightly - Checking",
        "McAfee NSM": "Nightly - Checking",
        "Forcepoint": "Nightly - Checking",
        "RedCanary": "Nightly - Checking",
        "Whois": "Integration socks proxy on tcp connection not http/s",
        "SCADAfence CNM": "might be dynamic test",
        "Recorded Future": "might be dynamic test",
        "QRadar": "might be dynamic test",
        "Centreon": "might be dynamic test",
        "Cisco pxGrid ISE": "might be dynamic test",
        "RSA NetWitness v11.1": "might be dynamic test",
        "Signal Sciences WAF": "error with certificate",
        "Zscaler": "might be dynamic test",
        "Skyformation": "Failure to connect to proxy",
        "Remedy AR": "Failure to connect to proxy",
        "Snowflake": "Trust any cert not working: issue #16572",
        "Google Cloud Compute": "checking",
        "jira-v2": "inconsistent test (uploads randomly generated file each time)",
        "Microsoft Graph User": "checking",
        "Cherwell": "HTTPConnectionPool(host='172.17.0.1', port=9997): Max retries exceeded with url: (Caused by ProxyError('Cannot connect to proxy",
        "DUO Admin": "Missing proxy and trust any cert option #16893",
        "AWS - CloudWatchLogs": "Integration requires SSL",
        "AWS - CloudTrail": "Integration requires SSL",
        "AWS - EC2": "Integration requires SSL",
        "AWS - S3": "Integration requires SSL"
    }
}<|MERGE_RESOLUTION|>--- conflicted
+++ resolved
@@ -1376,21 +1376,16 @@
             "playbookID": "Detonate File From URL - ANYRUN - Test"
         },
         {
-<<<<<<< HEAD
-=======
             "integrations": "Netcraft",
             "playbookID": "Netcraft test"
         },
         {
->>>>>>> a83206dd
             "integrations": "EclecticIQ Platform",
             "playbookID": "EclecticIQ Test"
         },
         {
             "integrations": "Google Cloud Compute",
             "playbookID": "GoogleCloudCompute-Test"
-<<<<<<< HEAD
-=======
         },
         {
             "playbookID": "FormattingPerformance - Test",
@@ -1476,7 +1471,6 @@
         },
         {
             "playbookID": "EWS test"
->>>>>>> a83206dd
         }
     ],
     "skipped_tests": {
@@ -1512,11 +1506,8 @@
         "Symantec MSS": "No instance, probably not going to get it (issue 15513)",
         "EclecticIQ Platform": "Instance Issues",
         "Google Cloud Compute": "Can't test yet",
-<<<<<<< HEAD
-=======
         "McAfee Advanced Threat Defense": "License expired",
         "Cymon": "The service was discontinued since April 30th, 2019.",
->>>>>>> a83206dd
 
 
       "_comment": "~~~ INSTANCE ISSUES ~~~",
