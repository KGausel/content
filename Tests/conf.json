{
    "testTimeout": 160,
    "testInterval": 20,
    "tests": [
        {
<<<<<<< HEAD
            "integrations": "URLhaus",
            "playbookID": "Test-URLhaus",
            "timeout": 1000
=======
            "integrations": "Microsoft Intune Feed",
            "playbookID": "FeedMicrosoftIntune_Test",
            "fromversion": "5.5.0"
>>>>>>> af3a97d3
        },
        {
            "integrations": "Smokescreen IllusionBLACK",
            "playbookID": "Smokescreen IllusionBLACK-Test",
            "fromversion": "5.0.0"
        },
        {
            "integrations": "Tanium Threat Response",
            "playbookID": "Tanium Threat Response Test"
        },
        {
            "integrations": ["Syslog Sender", "syslog"],
            "playbookID": "Test Syslog",
            "fromversion": "5.5.0",
            "timeout": 1000
        },
        {
            "integrations": "Cisco Firepower",
            "playbookID": "Cisco Firepower - Test",
            "timeout": 1000,
            "fromversion": "5.0.0"
        },
        {
            "integrations": "JSON Feed",
            "playbookID": "JSON_Feed_Test",
            "fromversion": "5.5.0"
        },
        {
            "integrations": "Google Cloud Functions",
            "playbookID": "test playbook - Google Cloud Functions",
            "fromversion": "5.0.0"
        },
        {
            "integrations": "Plain Text Feed",
            "playbookID": "PlainText Feed - Test",
            "fromversion": "5.5.0"
        },
        {
            "integrations": "Silverfort",
            "playbookID": "Silverfort-test",
            "fromversion": "5.0.0"
        },
        {
            "integrations": "Fastly Feed",
            "playbookID": "Fastly Feed Test",
            "fromversion": "5.5.0"
        },
        {
            "integrations": "Malware Domain List Active IPs Feed",
            "playbookID": "Malware Domain List Active IPs Feed Test",
            "fromversion": "5.5.0"
        },
        {
            "integrations": "Claroty",
            "playbookID": "Claroty - Test",
            "fromversion": "5.0.0"
        },
        {
            "integrations": "Trend Micro Apex",
            "playbookID": "Trend Micro Apex - Test"
        },
        {
            "integrations": "Blocklist_de Feed",
            "playbookID": "Blocklist_de - Test",
            "fromversion": "5.5.0"
        },
        {
            "integrations": "Cloudflare Feed",
            "playbookID": "cloudflare - Test",
            "fromversion": "5.5.0"
        },
        {
            "integrations": "AzureFeed",
            "playbookID": "AzureFeed - Test",
            "fromversion": "5.5.0"
        },
         {
            "playbookID": "CreateIndicatorFromSTIXTest",
             "fromversion": "5.0.0"
         },
         {
            "integrations": "SpamhausFeed",
            "playbookID": "Spamhaus_Feed_Test",
            "fromversion": "5.5.0"
        },
        {
            "integrations": "Cofense Feed",
            "playbookID": "TestCofenseFeed",
            "fromversion": "5.5.0"
        },
        {
            "integrations": "Bambenek Consulting Feed",
            "playbookID": "BambenekConsultingFeed_Test",
            "fromversion": "5.5.0"
        },
        {
            "integrations": "AWS Feed",
            "playbookID": "AWS Feed Test",
            "fromversion": "5.5.0"
        },
        {
            "integrations": "Digital Defense FrontlineVM",
            "playbookID": "Digital Defense FrontlineVM - Scan Asset Not Recently Scanned Test"
        },
        {
            "integrations": "Digital Defense FrontlineVM",
            "playbookID": "Digital Defense FrontlineVM - Test Playbook"
        },
        {
            "integrations": "CSVFeed",
            "playbookID": "CSV_Feed_Test",
            "fromversion": "5.5.0"
        },
        {
            "integrations": "ProofpointFeed",
            "playbookID": "TestProofpointFeed",
            "fromversion": "5.5.0"
        },
        {
            "integrations": "Digital Shadows",
            "playbookID": "Digital Shadows - Test"
        },
        {
            "integrations": "Azure Compute v2",
            "playbookID": "Azure Compute - Test",
            "instance_names": "ms_azure_compute_dev"
        },
        {
            "integrations": "Azure Compute v2",
            "playbookID": "Azure Compute - Test",
            "instance_names": "ms_azure_compute_prod"
        },
        {
            "integrations": "Symantec Data Loss Prevention",
            "playbookID": "Symantec Data Loss Prevention - Test",
            "fromversion": "4.5.0"
        },
        {
            "integrations": "Lockpath KeyLight v2",
            "playbookID": "Keylight v2 - Test"
        },
        {
            "integrations": "Azure Security Center v2",
            "playbookID": "Azure SecurityCenter - Test",
            "instance_names": "ms_azure_sc_prod"
        },
        {
            "integrations": "Azure Security Center v2",
            "playbookID": "Azure SecurityCenter - Test",
            "instance_names": "ms_azure_sc_prod"
        },
        {
            "integrations": "JsonWhoIs",
            "playbookID": "JsonWhoIs-Test"
        },
        {
            "integrations": "MicrosoftGraphMail",
            "playbookID": "MicrosoftGraphMail-Test",
            "instance_names": "ms_graph_mail_dev"
        },
        {
            "integrations": "MicrosoftGraphMail",
            "playbookID": "MicrosoftGraphMail-Test",
            "instance_names": "ms_graph_mail_dev_no_oproxy"
        },
        {
            "integrations": "MicrosoftGraphMail",
            "playbookID": "MicrosoftGraphMail-Test",
            "instance_names": "ms_graph_mail_prod"
        },
        {
            "integrations": "CloudShark",
            "playbookID": "CloudShark - Test Playbook",
            "timeout": 500
        },
        {
            "integrations": "Google Vision AI",
            "playbookID": "Google Vision API - Test"
        },
        {
            "integrations": "nmap",
            "playbookID": "Nmap - Test",
            "fromversion": "5.0.0"
        },
        {
            "integrations": "AutoFocus V2",
            "playbookID": "Autofocus Query Samples, Sessions and Tags Test Playbook",
            "fromversion": "4.5.0",
            "timeout": 1000
        },
        {
            "integrations": "HelloWorld",
            "playbookID": "HelloWorld-Test",
            "fromversion": "5.0.0"
        },
        {
            "integrations": "HelloWorld",
            "playbookID": "HelloWorld_Scan-Test",
            "fromversion": "5.0.0"
        },
        {
            "integrations": "ThreatQ v2",
            "playbookID": "ThreatQ - Test",
            "fromversion": "4.5.0"
        },
        {
            "integrations": "AttackIQFireDrill",
            "playbookID": "AttackIQ - Test"
        },
        {
            "integrations": "PhishLabs IOC EIR",
            "playbookID": "PhishlabsIOC_EIR-Test"
        },
        {
            "integrations": "Amazon DynamoDB",
            "playbookID": "AWS_DynamoDB-Test"
        },
        {
            "integrations": "PhishLabs IOC DRP",
            "playbookID": "PhishlabsIOC_DRP-Test"
        },
        {
            "playbookID": "Create Phishing Classifier V2 ML Test",
            "timeout" : 60000,
            "fromversion": "4.5.0"
        },
        {
            "integrations": "ZeroFox",
            "playbookID": "ZeroFox-Test",
            "fromversion": "4.1.0"
        },
        {
            "integrations": "AlienVault OTX v2",
            "playbookID": "Alienvault_OTX_v2 - Test"
        },
        {
            "integrations": "AWS - SQS",
            "playbookID": "fd93f620-9a2d-4fb6-85d1-151a6a72e46d"
        },
        {
            "integrations": "SlackV2",
            "playbookID": "Slack Test Playbook",
            "timeout" : 2400,
            "pid_threshold": 5,
            "fromversion": "5.0.0"
        },
        {
            "integrations": "Cortex XDR - IR",
            "playbookID": "Test XDR Playbook",
            "fromversion": "4.1.0"
        },
        {
            "integrations": "Cloaken",
            "playbookID": "Cloaken-Test"
        },
        {
            "integrations": "Uptycs",
            "playbookID": "TestUptycs"
        },
        {
            "integrations": "ThreatX",
            "playbookID": "ThreatX-test"
        },
        {
            "integrations": "Akamai WAF SIEM",
            "playbookID": "Akamai_WAF_SIEM-Test"
        },
        {
            "integrations": "AlienVault OTX",
            "playbookID": "AlienVaultOTX Test"
        },
        {
            "integrations": "Cofense Triage",
            "playbookID": "Cofense Triage Test"
        },
        {
            "integrations": "Akamai WAF",
            "playbookID": "Akamai_WAF-Test"
        },
        {
            "integrations": "Minerva Labs Anti-Evasion Platform",
            "playbookID": "Minerva Test playbook"
        },
        {
            "integrations": "abuse.ch SSL Blacklist Feed",
            "playbookID": "SSL Blacklist test",
            "fromversion": "5.5.0"
        },
        {
            "integrations": "CheckPhish",
            "playbookID": "CheckPhish-Test"
        },
        {
            "integrations": "Symantec Management Center",
            "playbookID": "SymantecMC_TestPlaybook"
        },
        {
            "integrations": "Tufin",
            "playbookID": "Tufin Test"
        },
        {
            "integrations": "Looker",
            "playbookID": "Test-Looker"
        },
        {
            "integrations": "Vertica",
            "playbookID": "Vertica Test"
        },
        {
            "integrations": "Server Message Block (SMB)",
            "playbookID": "SMB test"
        },
        {
            "playbookID": "ConvertFile-Test",
            "fromversion": "4.5.0"
        },
        {
            "playbookID": "TestAwsEC2GetPublicSGRules-Test"
        },
        {
            "playbookID": "TestParseEmailFile-deprecated-script"
        },
        {
            "integrations": "RSA NetWitness Packets and Logs",
            "playbookID": "rsa_packets_and_logs_test"
        },
        {
            "playbookID": "test_similar_incidents"
        },
        {
            "playbookID": "CheckpointFW-test",
            "integrations": "Check Point"
        },
        {
            "playbookID": "RegPathReputationBasicLists_test"
        },
        {
            "playbookID": "EmailDomainSquattingReputation-Test"
        },
        {
            "playbookID": "RandomStringGenerateTest"
        },
        {
            "playbookID": "DocumentationTest",
            "integrations": "ipinfo"
        },
        {
            "playbookID": "playbook-checkEmailAuthenticity-test"
        },
        {
            "playbookID": "HighlightWords_Test"
        },
        {
            "integrations": "Pentera",
            "playbookID": "Pcysys-Test"
        },
        {
            "integrations": "Pentera",
            "playbookID": "Pentera Run Scan - Test"
        },
        {
            "playbookID": "StringContainsArray_test"
        },
        {
            "integrations": "Pentera",
            "playbookID": "Pcysys-Test"
        },
        {
            "integrations": "Pentera",
            "playbookID": "Pentera Run Scan - Test"
        },
        {
            "integrations": "Fidelis Elevate Network",
            "playbookID": "Fidelis-Test"
        },
        {
            "integrations": "AWS - ACM",
            "playbookID": "ACM-Test"
        },
        {
            "integrations": "Thinkst Canary",
            "playbookID": "CanaryTools Test"
        },
        {
            "integrations": "ThreatMiner",
            "playbookID": "ThreatMiner-Test"
        },
        {
            "playbookID": "StixCreator-Test"
        },
        {
            "playbookID": "CompareIncidentsLabels-test-playbook"
        },
        {
            "integrations": "Have I Been Pwned? V2",
            "playbookID": "Pwned v2 test"
        },
        {
            "integrations": "Alexa Rank Indicator",
            "playbookID": "Alexa Test Playbook"
        },
        {
            "playbookID": "UnEscapeURL-Test"
        },
        {
            "playbookID": "UnEscapeIPs-Test"
        },
        {
            "playbookID": "ExtractDomainFromUrlAndEmail-Test"
        },
        {
            "playbookID": "ConvertKeysToTableFieldFormat_Test"
        },
        {
            "integrations": "CVE Search v2",
            "playbookID": "CVE Search v2 - Test"
        },
        {
            "integrations": "CVE Search v2",
            "playbookID": "cveReputation Test"
        },
        {
            "integrations": "HashiCorp Vault",
            "playbookID": "hashicorp_test"
        },
        {
            "integrations": "AWS - Athena - Beta",
            "playbookID": "Beta-Athena-Test"
        },
        {
            "integrations": "BeyondTrust Password Safe",
            "playbookID": "BeyondTrust-Test"
        },
        {
            "integrations": "Dell Secureworks",
            "playbookID": "secureworks_test"
        },
        {
            "integrations": "ServiceNow",
            "playbookID": "servicenow_test_new"
        },
        {
            "integrations": "ExtraHop",
            "playbookID": "ExtraHop-Test"
        },
        {
            "integrations": "ExtraHop v2",
            "playbookID": "ExtraHop_v2-Test"
        },
        {
            "playbookID": "Test CommonServer"
        },
        {
            "integrations": "CIRCL",
            "playbookID": "CirclIntegrationTest"
        },
        {
            "integrations": "MISP V2",
            "playbookID": "MISP V2 Test"
        },
        {
            "playbookID": "test-LinkIncidentsWithRetry"
        },
        {
            "playbookID": "CopyContextToFieldTest"
        },
        {
            "integrations": "OTRS",
            "playbookID": "OTRS Test",
            "fromversion": "4.1.0"
        },
        {
            "integrations": "Attivo Botsink",
            "playbookID": "AttivoBotsinkTest"
        },
        {
            "playbookID": "CreatePhishingClassifierMLTest",
            "timeout": 2400
        },
        {
            "integrations": "Cymon",
            "playbookID": "playbook-Cymon_Test"
        },
        {
            "integrations": "FortiGate",
            "playbookID": "Fortigate Test"
        },
        {
            "playbookID": "FormattedDateToEpochTest"
        },
        {
            "integrations": "SNDBOX",
            "playbookID": "SNDBOX_Test",
            "timeout": 1000
        },
        {
            "integrations": "SNDBOX",
            "playbookID": "Detonate File - SNDBOX - Test",
            "timeout": 2400,
            "nightly": true
        },
        {
            "integrations": "VxStream",
            "playbookID": "Detonate File - HybridAnalysis - Test",
            "timeout": 2400
        },
        {
            "playbookID": "WordTokenizeTest"
        },
        {
            "integrations": "Awake Security",
            "playbookID": "awake_security_test_pb"
        },
        {
            "integrations": "Tenable.sc",
            "playbookID": "tenable-sc-test",
            "timeout": 240,
            "nightly": true
        },
        {
            "integrations": "MimecastV2",
            "playbookID": "Mimecast test"
        },
        {
            "playbookID": "CreateEmailHtmlBody_test_pb",
            "fromversion": "4.1.0"
        },
        {
            "playbookID": "ReadPDFFile-Test"
        },
        {
            "playbookID": "ReadPDFFileV2-Test",
            "timeout": 1000
        },
        {
            "playbookID": "JSONtoCSV-Test"
        },
        {
            "integrations": "Generic SQL",
            "playbookID": "generic-sql",
            "instance_names": "mysql instance",
            "fromversion": "5.0.0"
        },
        {
            "integrations": "Generic SQL",
            "playbookID": "generic-sql",
            "instance_names": "postgreSQL instance",
            "fromversion": "5.0.0"
        },
        {
            "integrations": "Generic SQL",
            "playbookID": "generic-sql",
            "instance_names": "Microsoft SQL instance",
            "fromversion": "5.0.0"
        },
        {
            "integrations": "Panorama",
            "instance_names": "palo_alto_firewall",
            "playbookID": "palo_alto_firewall_test_pb",
            "timeout": 1000,
            "nightly": true
        },
        {
            "integrations": "Panorama",
            "instance_names": "palo_alto_panorama",
            "playbookID": "palo_alto_panorama_test_pb",
            "timeout": 1000,
            "nightly": true
        },
        {
            "integrations": "Panorama",
            "instance_names": "palo_alto_panorama",
            "playbookID": "Panorama Query Logs - Test",
            "timeout": 1500,
            "nightly": true
        },
        {
            "integrations": "Panorama",
            "instance_names": "palo_alto_firewall_9.0",
            "playbookID": "palo_alto_firewall_test_pb",
            "timeout": 1000,
            "nightly": true
        },
        {
            "integrations": "Panorama",
            "instance_names": "palo_alto_panorama_9.0",
            "playbookID": "palo_alto_panorama_test_pb",
            "timeout": 1000,
            "nightly": true
        },
        {
            "integrations": "Tenable.io",
            "playbookID": "Tenable.io test"
        },
        {
            "playbookID": "URLDecode-Test"
        },
        {
            "playbookID": "GetTime-Test"
        },
        {
            "playbookID": "GetTime-ObjectVsStringTest"
        },
        {
            "integrations": "Tenable.io",
            "playbookID": "Tenable.io Scan Test",
            "nightly": true,
            "timeout": 900
        },
        {
            "integrations": "Tenable.sc",
            "playbookID": "tenable-sc-scan-test",
            "nightly": true,
            "timeout": 600
        },
        {
            "integrations": "google-vault",
            "playbookID": "Google-Vault-Generic-Test",
            "nightly": true,
            "timeout": 3600,
            "memory_threshold": 65
        },
        {
            "integrations": "google-vault",
            "playbookID": "Google_Vault-Search_And_Display_Results_test",
            "nightly": true,
            "memory_threshold": 80,
            "timeout": 3600
        },
        {
            "playbookID": "Luminate-TestPlaybook",
            "integrations": "Luminate"
        },
        {
            "playbookID": "Palo Alto Networks - Malware Remediation Test",
            "integrations": "Palo Alto Minemeld",
            "fromversion": "4.5.0"
        },
        {
            "playbookID": "SumoLogic-Test",
            "integrations": "SumoLogic",
            "fromversion": "4.1.0"
        },
        {
            "playbookID": "ParseEmailFiles-test"
        },
        {
            "playbookID": "PAN-OS - Block IP and URL - External Dynamic List Test",
            "integrations": "palo_alto_networks_pan_os_edl_management",
            "fromversion": "4.0.0"
        },
        {
            "playbookID": "Test_EDL",
            "integrations": "EDL",
            "fromversion": "5.5.0"
        },
        {
            "playbookID": "Test_export_indicators_service",
            "integrations": "ExportIndicators",
            "fromversion": "5.5.0"
        },
        {
            "playbookID": "PAN-OS - Block IP - Custom Block Rule Test",
            "integrations": "Panorama",
            "instance_names": "palo_alto_panorama",
            "fromversion": "4.0.0"
        },
        {
            "playbookID": "PAN-OS - Block IP - Static Address Group Test",
            "integrations": "Panorama",
            "instance_names": "palo_alto_panorama",
            "fromversion": "4.0.0"
        },
        {
            "playbookID": "PAN-OS - Block URL - Custom URL Category Test",
            "integrations": "Panorama",
            "instance_names": "palo_alto_panorama",
            "fromversion": "4.0.0"
        },
        {
            "playbookID": "Endpoint Malware Investigation - Generic - Test",
            "integrations": [
                "Traps",
                "Cylance Protect v2",
                "Demisto REST API"
            ],
            "fromversion": "5.0.0",
            "timeout": 1200
        },
        {
            "playbookID": "ParseExcel-test"
        },
        {
            "playbookID": "Detonate File - No Files test"
        },
        {
            "integrations": [
                "Panorama",
                "Check Point"
            ],
            "instance_names": "palo_alto_firewall",
            "playbookID": "blockip_test_playbook"
        },
        {
            "integrations": "Palo Alto Minemeld",
            "playbookID": "minemeld_test"
        },
        {
            "integrations": "SentinelOne V2",
            "playbookID": "SentinelOne V2 - test"
        },
        {
            "integrations": "InfoArmor VigilanteATI",
            "playbookID": "InfoArmorVigilanteATITest"
        },
        {
            "integrations": "IntSights",
            "instance_names": "intsights_standard_account",
            "playbookID": "IntSights Test",
            "nightly": true,
            "timeout": 500
        },
        {
            "integrations": "IntSights",
            "playbookID": "IntSights Mssp Test",
            "instance_names": "intsights_mssp_account",
            "nightly": true,
            "timeout": 500
        },
        {
            "integrations": "dnstwist",
            "playbookID": "dnstwistTest"
        },
        {
            "integrations": "BitDam",
            "playbookID": "Detonate File - BitDam Test"
        },
        {
            "integrations": "Threat Grid",
            "playbookID": "Test-Detonate URL - ThreatGrid",
            "timeout": 600
        },
        {
            "integrations": "Threat Grid",
            "playbookID": "ThreatGridTest",
            "timeout": 600
        },
        {
            "integrations": [
                "Palo Alto Minemeld",
                "Panorama"
            ],
            "instance_names": "palo_alto_firewall",
            "playbookID": "block_indicators_-_generic_-_test"
        },
        {
            "integrations": "Signal Sciences WAF",
            "playbookID": "SignalSciences-Test"
        },
        {
            "integrations": "RTIR",
            "playbookID": "RTIR Test"
        },
        {
            "integrations": "RedCanary",
            "playbookID": "RedCanaryTest",
            "nightly": true
        },
        {
            "integrations": "Devo",
            "playbookID": "devo_test_playbook",
            "timeout" : 500
        },
        {
            "playbookID": "URL Enrichment - Generic v2 - Test",
            "integrations": [
                "Rasterize",
                "VirusTotal - Private API"
            ],
            "instance_names": "virus_total_private_api_general",
            "timeout": 500,
            "pid_threshold": 12
        },
        {
            "playbookID": "CutTransformerTest"
        },
        {
            "playbookID": "Default - Test",
            "integrations": [
              "ThreatQ v2",
              "AlienVault OTX v2",
              "Demisto REST API"
            ],
            "fromversion": "5.0.0"
        },
        {
            "integrations": "SCADAfence CNM",
            "playbookID": "SCADAfence_test"
        },
        {
            "integrations": "ProtectWise",
            "playbookID": "Protectwise-Test"
        },
        {
            "integrations": "WhatsMyBrowser",
            "playbookID": "WhatsMyBrowser-Test"
        },
        {

            "integrations": "BigFix",
            "playbookID": "BigFixTest"
        },
        {
            "integrations": "Lastline v2",
            "playbookID": "Lastline v2 - Test",
            "nightly": true
        },
        {
            "integrations": "epo",
            "playbookID": "Test Playbook McAfee ePO"
        },
        {
            "integrations": "McAfee DXL",
            "playbookID": "McAfee DXL - Test"
        },
        {
            "integrations": "activedir",
            "playbookID": "calculate_severity_-_critical_assets_-_test"
        },
        {
            "playbookID": "TextFromHTML_test_playbook"
        },
        {
            "playbookID": "PortListenCheck-test"
        },
        {
            "integrations": "ThreatExchange",
            "playbookID": "ThreatExchange-test"
        },
        {
            "integrations": "ThreatExchange",
            "playbookID": "extract_indicators_-_generic_-_test",
            "timeout": 240
        },
        {
            "integrations": "Joe Security",
            "playbookID": "JoeSecurityTestPlaybook",
            "timeout": 500,
            "nightly": true
        },
        {
            "integrations": "Joe Security",
            "playbookID": "JoeSecurityTestDetonation",
            "timeout": 2000,
            "nightly": true
        },
        {
            "integrations": "WildFire-v2",
            "playbookID": "Wildfire Test"
        },
        {
            "integrations": "WildFire-v2",
            "playbookID": "Detonate URL - WildFire-v2 - Test"
        },
        {
            "integrations": "GRR",
            "playbookID": "grr_test",
            "nightly": true
        },
        {
            "integrations": "VirusTotal",
            "instance_names": "virus_total_general",
            "playbookID": "virusTotal-test-playbook",
            "timeout": 1400,
            "nightly": true
        },
        {
            "integrations": "VirusTotal",
            "instance_names": "virus_total_preferred_vendors",
            "playbookID": "virusTotaI-test-preferred-vendors",
            "timeout": 1400,
            "nightly": true
        },
        {
            "integrations": "Preempt",
            "playbookID": "Preempt Test"
        },
        {
            "integrations": "Gmail",
            "playbookID": "get_original_email_-_gmail_-_test"
        },
        {
            "integrations": ["Gmail Single User", "Gmail"],
            "playbookID": "Gmail Single User - Test",
            "fromversion": "4.5.0"
        },
        {
            "integrations": "EWS v2",
            "playbookID": "get_original_email_-_ews-_test",
            "instance_names": "ewv2_regular"
        },
        {
            "integrations": ["EWS v2", "EWS Mail Sender"],
            "playbookID": "EWS search-mailbox test",
            "instance_names": "ewv2_regular",
            "timeout": 300
        },
        {
            "integrations": "PagerDuty v2",
            "playbookID": "PagerDuty Test"
        },
        {
            "playbookID": "test_delete_context"
        },
        {
            "playbookID": "DeleteContext-auto-test"
        },
        {
            "playbookID": "GmailTest",
            "integrations": "Gmail"
        },
        {
            "playbookID": "Gmail Convert Html Test",
            "integrations": "Gmail"
        },
        {
            "playbookID": "reputations.json Test",
            "toversion": "5.0.0"
        },
        {
            "playbookID": "Indicators reputation-.json Test",
            "fromversion": "5.5.0"
        },
        {
            "playbookID": "Test IP Indicator Fields",
            "fromversion": "5.0.0"
        },
        {
            "integrations": "Shodan",
            "playbookID": "ShodanTest"
        },
        {
            "playbookID": "dedup_-_generic_-_test"
        },
        {
            "playbookID": "Dedup - Generic v2 - Test",
            "fromversion": "5.0.0"
        },
        {
            "playbookID": "TestDedupIncidentsPlaybook"
        },
        {
            "playbookID": "TestDedupIncidentsByName"
        },
        {
            "integrations": "McAfee Advanced Threat Defense",
            "playbookID": "Test Playbook McAfee ATD",
            "timeout": 700
        },
        {
            "playbookID": "stripChars - Test"
        },
        {
            "integrations": "McAfee Advanced Threat Defense",
            "playbookID": "Test Playbook McAfee ATD Upload File"
        },
        {
            "playbookID": "exporttocsv_script_test"
        },
        {
            "playbookID": "Set - Test"
        },
        {
            "integrations": "Intezer v2",
            "playbookID": "Intezer Testing v2",
            "fromversion": "4.1.0",
            "timeout": 700
        },
        {
            "integrations": "FalconIntel",
            "playbookID": "CrowdStrike Falcon Intel v2"
        },
        {
            "playbookID": "ContextGetters_Test"
        },
        {
            "integrations": [
                "Mail Sender (New)",
                "Gmail"
            ],
            "playbookID": "Mail Sender (New) Test",
            "instance_names": ["Mail_Sender_(New)_STARTTLS"]
        },
        {
            "playbookID": "buildewsquery_test"
        },
        {
            "integrations": "Rapid7 Nexpose",
            "playbookID": "nexpose_test",
            "timeout": 240
        },
        {
            "playbookID": "GetIndicatorDBotScore Test"
        },
        {
            "integrations": "EWS Mail Sender",
            "playbookID": "EWS Mail Sender Test"
        },
        {
            "integrations": [
                "EWS Mail Sender",
                "Rasterize"
            ],
            "playbookID": "EWS Mail Sender Test 2"
        },
        {
            "playbookID": "decodemimeheader_-_test"
        },
        {
            "integrations": "CVE Search v2",
            "playbookID": "cve_enrichment_-_generic_-_test"
        },
        {
            "playbookID": "test_url_regex"
        },
        {
            "integrations": "Skyformation",
            "playbookID": "TestSkyformation"
        },
        {
            "integrations": "okta",
            "playbookID": "okta_test_playbook",
            "timeout": 240
        },
        {
            "integrations": "Okta v2",
            "playbookID": "OktaV2-Test",
            "nightly": true,
            "timeout": 300
        },
        {
            "playbookID": "Test filters & transformers scripts"
        },
        {
            "integrations": "Salesforce",
            "playbookID": "SalesforceTestPlaybook"
        },
        {
            "integrations": "McAfee ESM-v10",
            "instance_names": "v10.2.0",
            "playbookID": "McAfeeESMTest",
            "timeout": 500
        },
        {
            "integrations": "McAfee ESM-v10",
            "instance_names": "v10.3.0",
            "playbookID": "McAfeeESMTest",
            "timeout": 500
        },
        {
            "integrations": "McAfee ESM-v10",
            "instance_names": "v11.1.3",
            "playbookID": "McAfeeESMTest",
            "timeout": 500
        },
        {
            "integrations": "GoogleSafeBrowsing",
            "playbookID": "Google Safe Browsing Test",
            "timeout": 240
        },
        {
            "integrations": "EWS v2",
            "playbookID": "EWSv2_empty_attachment_test",
            "instance_names": "ewv2_regular"
        },
        {
            "integrations": "EWS v2",
            "playbookID": "EWS Public Folders Test",
            "instance_names": "ewv2_regular"
        },
        {
            "playbookID": "TestWordFileToIOC",
            "timeout": 300
        },
        {
            "integrations": "Symantec Endpoint Protection V2",
            "playbookID": "SymantecEndpointProtection_Test"
        },
        {
            "integrations": "carbonblackprotection",
            "playbookID": "search_endpoints_by_hash_-_carbon_black_protection_-_test",
            "timeout": 500
        },
        {
            "playbookID": "process_email_-_generic_-_test",
            "integrations": "Rasterize",
            "timeout": 240
        },
        {
            "integrations": "activedir",
            "playbookID": "account_enrichment_-_generic_test"
        },
        {
            "integrations": "FalconHost",
            "playbookID": "search_endpoints_by_hash_-_crowdstrike_-_test",
            "timeout": 500
        },
        {
            "integrations": "FalconHost",
            "playbookID": "CrowdStrike Endpoint Enrichment - Test"
        },
        {
            "integrations": "FalconHost",
            "playbookID": "crowdstrike_falconhost_test"
        },
        {
            "integrations": "CrowdstrikeFalcon",
            "playbookID": "Test - CrowdStrike Falcon",
            "fromversion": "4.1.0"
        },
        {
            "playbookID": "ExposeIncidentOwner-Test"
        },
        {
            "integrations": "PostgreSQL",
            "playbookID": "PostgreSQL Test"
        },
        {
            "integrations": "google",
            "playbookID": "GsuiteTest"
        },
        {
            "integrations": "OpenPhish",
            "playbookID": "OpenPhish Test Playbook"
        },
        {
            "integrations": "RSA Archer",
            "playbookID": "Archer-Test-Playbook",
            "nightly": true
        },
        {
            "integrations": "jira",
            "playbookID": "Jira-Test"
        },
        {
            "integrations": "jira-v2",
            "playbookID": "Jira-v2-Test",
            "timeout": 500
        },
        {
            "integrations": "ipinfo",
            "playbookID": "IPInfoTest"
        },
        {
            "integrations": "jira",
            "playbookID": "VerifyHumanReadableFormat"
        },
        {
            "playbookID": "ExtractURL Test"
        },
        {
            "playbookID": "strings-test"
        },
        {
            "playbookID": "TestCommonPython"
        },
        {
            "playbookID": "TestFileCreateAndUpload"
        },
        {
            "playbookID": "TestIsValueInArray"
        },
        {
            "playbookID": "TestStringReplace"
        },
        {
            "playbookID": "TestHttpPlaybook"
        },
        {
            "integrations": "SplunkPy",
            "playbookID": "SplunkPy-Test-V2",
            "memory_threshold": 500
        },
        {
            "integrations": "SplunkPy",
            "playbookID": "Splunk-Test",
            "memory_threshold": 500
        },
        {
            "integrations": "SplunkPy",
            "playbookID": "SplunkPySearch_Test",
            "memory_threshold": 200
        },
        {
            "integrations": "McAfee NSM",
            "playbookID": "McAfeeNSMTest",
            "timeout": 400,
            "nightly": true
        },
        {
            "integrations": "PhishTank",
            "playbookID": "PhishTank Testing"
        },
        {
            "integrations": "McAfee Web Gateway",
            "playbookID": "McAfeeWebGatewayTest",
            "timeout": 500
        },
        {
            "integrations": "TCPIPUtils",
            "playbookID": "TCPUtils-Test"
        },
        {
            "playbookID": "ProofpointDecodeURL-Test",
            "timeout": 300
        },
        {
            "playbookID": "listExecutedCommands-Test"
        },
        {
            "integrations": "AWS - Lambda",
            "playbookID": "AWS-Lambda-Test (Read-Only)"
        },
        {
            "integrations": "Service Manager",
            "playbookID": "TestHPServiceManager",
            "timeout": 400
        },
        {
            "playbookID": "LanguageDetect-Test",
            "timeout": 300
        },
        {
            "integrations": "Forcepoint",
            "playbookID": "forcepoint test",
            "timeout": 500,
            "nightly": true
        },
        {
            "playbookID": "GeneratePassword-Test"
        },
        {
            "playbookID": "ZipFile-Test"
        },
        {
            "playbookID": "UnzipFile-Test"
        },
        {
            "playbookID": "ExtractDomainTest"
        },
        {
            "playbookID": "Test-IsMaliciousIndicatorFound",
            "integrations": "VirusTotal",
            "instance_names": "virus_total_general",
            "fromversion": "5.0.0"
        },
        {
            "playbookID": "TestExtractHTMLTables"
        },
        {
            "integrations": "carbonblackliveresponse",
            "playbookID": "CarbonBlackLiveResponseTest",
            "nightly": true
        },
        {
            "playbookID": "TestSafeBreach",
            "integrations": "SafeBreach"
        },
        {
            "integrations": "urlscan.io",
            "playbookID": "urlscan_malicious_Test",
            "timeout": 500
        },
        {
            "integrations": "EWS v2",
            "playbookID": "pyEWS_Test",
            "instance_names": "ewv2_regular"
        },
        {
            "integrations": "EWS v2",
            "playbookID": "pyEWS_Test",
            "instance_names": "ewsv2_separate_process"
        },
        {
            "integrations": "remedy_sr_beta",
            "playbookID": "remedy_sr_test_pb"
        },
        {

            "integrations": "Netskope",
            "playbookID": "Netskope Test"
        },
        {
            "integrations": "Cylance Protect v2",
            "playbookID": "Cylance Protect v2 Test"
        },
        {
            "integrations": "ReversingLabs Titanium Cloud",
            "playbookID": "ReversingLabsTCTest"
        },
        {
            "integrations": "ReversingLabs A1000",
            "playbookID": "ReversingLabsA1000Test"
        },
        {
            "integrations": "Demisto Lock",
            "playbookID": "DemistoLockTest"
        },
        {
            "playbookID": "test-domain-indicator",
            "timeout": 400
        },
        {
            "playbookID": "Cybereason Test",
            "integrations": "Cybereason",
            "timeout": 1200,
            "fromversion": "4.1.0"
        },
        {
            "integrations": "VirusTotal - Private API",
            "instance_names": "virus_total_private_api_general",
            "playbookID": "File Enrichment - Virus Total Private API Test",
            "nightly": true
        },
        {
            "integrations": "VirusTotal - Private API",
            "instance_names": "virus_total_private_api_general",
            "playbookID": "virusTotalPrivateAPI-test-playbook",
            "timeout": 1400,
            "nightly": true,
            "pid_threshold": 12
        },
                {
            "integrations": ["VirusTotal - Private API", "VirusTotal"],
            "playbookID": "vt-detonate test",
            "instance_names": ["virus_total_private_api_general", "virus_total_general"],
            "timeout": 1400,
            "nightly": true
        },
        {
            "integrations": "Cisco ASA",
            "playbookID": "Cisco ASA - Test Playbook"
        },
        {
            "integrations": "VirusTotal - Private API",
            "instance_names": "virus_total_private_api_preferred_vendors",
            "playbookID": "virusTotalPrivateAPI-test-preferred-vendors",
            "timeout": 1400,
            "nightly": true
        },
        {
            "integrations": "Cisco Meraki",
            "playbookID": "Cisco-Meraki-Test"
        },
        {
            "integrations": "Microsoft Defender Advanced Threat Protection",
            "playbookID": "Microsoft Defender Advanced Threat Protection - Test",
            "instance_names": "microsoft_defender_atp_prod"
        },
        {
            "integrations": "Microsoft Defender Advanced Threat Protection",
            "playbookID": "Microsoft Defender Advanced Threat Protection - Test",
            "instance_names": "microsoft_defender_atp_dev"
        },
        {
            "integrations": "Tanium",
            "playbookID": "Tanium Test Playbook",
            "nightly": true,
            "timeout": 1200,
            "pid_threshold": 10
        },
        {
            "integrations": "Recorded Future",
            "playbookID": "Recorded Future Test",
            "nightly": true
        },
        {
            "integrations": "Microsoft Graph",
            "playbookID": "Microsoft Graph Test",
            "instance_names": "ms_graph_security_dev"
        },
        {
            "integrations": "Microsoft Graph",
            "playbookID": "Microsoft Graph Test",
            "instance_names": "ms_graph_security_prod"
        },
        {
            "integrations": "Microsoft Graph User",
            "playbookID": "Microsoft Graph - Test",
            "instance_names": "ms_graph_user_dev"
        },
        {
            "integrations": "Microsoft Graph User",
            "playbookID": "Microsoft Graph - Test",
            "instance_names": "ms_graph_user_prod"
        },
        {
            "integrations": "Microsoft Graph Groups",
            "playbookID": "Microsoft Graph Groups - Test",
            "instance_names": "ms_graph_groups_dev"
        },
        {
            "integrations": "Microsoft Graph Groups",
            "playbookID": "Microsoft Graph Groups - Test",
            "instance_names": "ms_graph_groups_prod"
        },
        {
            "integrations": "Microsoft_Graph_Files",
            "playbookID": "test_MsGraphFiles",
            "instance_names": "ms_graph_files_dev",
            "fromversion": "5.0.0"
        },
        {
            "integrations": "Microsoft_Graph_Files",
            "playbookID": "test_MsGraphFiles",
            "instance_names": "ms_graph_files_prod",
            "fromversion": "5.0.0"
        },
        {
            "integrations": "Microsoft Graph Calendar",
            "playbookID": "Microsoft Graph Calendar - Test",
            "instance_names": "ms_graph_calendar_dev"
        },
        {
            "integrations": "Microsoft Graph Calendar",
            "playbookID": "Microsoft Graph Calendar - Test",
            "instance_names": "ms_graph_calendar_prod"
        },
        {
            "integrations": "RedLock",
            "playbookID": "RedLockTest",
            "nightly": true
        },
        {
            "integrations": "Symantec Messaging Gateway",
            "playbookID": "Symantec Messaging Gateway Test"
        },
        {
            "integrations": "ThreatConnect",
            "playbookID": "test-ThreatConnect"
        },
        {
            "integrations": "VxStream",
            "playbookID": "VxStream Test",
            "nightly": true
        },
        {
            "integrations": "Cylance Protect",
            "playbookID": "get_file_sample_by_hash_-_cylance_protect_-_test",
            "timeout": 240
        },
        {
            "integrations": "Cylance Protect",
            "playbookID": "endpoint_enrichment_-_generic_test"
        },
        {
            "integrations": "QRadar",
            "playbookID": "test_Qradar"
        },
        {
            "integrations": "VMware",
            "playbookID": "VMWare Test"
        },
        {
            "integrations": "Anomali ThreatStream",
            "playbookID": "Anomali_ThreatStream_Test"
        },
        {
            "integrations": "Farsight DNSDB",
            "playbookID": "DNSDBTest"
        },
        {
            "integrations": "carbonblack-v2",
            "playbookID": "CarbonBlackResponseTest"
        },
        {
            "integrations": "Cisco Umbrella Investigate",
            "playbookID": "Cisco Umbrella Test"
        },
        {
            "integrations": "icebrg",
            "playbookID": "Icebrg Test",
            "timeout": 500
        },
        {
            "integrations": "Symantec MSS",
            "playbookID": "SymantecMSSTest"
        },
        {
            "integrations": "Remedy AR",
            "playbookID": "Remedy AR Test"
        },
        {
            "integrations": "AWS - IAM",
            "playbookID": "d5cb69b1-c81c-4f27-8a40-3106c0cb2620"
        },
        {
            "integrations": "McAfee Active Response",
            "playbookID": "McAfee-MAR_Test",
            "timeout": 700
        },
        {
            "integrations": "McAfee Threat Intelligence Exchange",
            "playbookID": "McAfee-TIE Test",
            "timeout": 700
        },
        {
            "integrations": "ArcSight Logger",
            "playbookID": "ArcSight Logger test"
        },
        {
            "integrations": "ArcSight ESM v2",
            "playbookID": "ArcSight ESM v2 Test"
        },
        {
            "integrations": "ArcSight ESM v2",
            "playbookID": "test Arcsight - Get events related to the Case"
        },
        {
            "integrations": "XFE",
            "playbookID": "XFE Test",
            "timeout": 140,
            "nightly": true
        },
        {
            "integrations": "XFE_v2",
            "playbookID": "Test_XFE_v2",
            "timeout": 500,
            "nightly": true
        },
        {
            "integrations": "McAfee Threat Intelligence Exchange",
            "playbookID": "search_endpoints_by_hash_-_tie_-_test",
            "timeout": 500
        },
        {
            "integrations": "iDefense",
            "playbookID": "iDefenseTest",
            "timeout": 300
        },
        {
            "integrations": "AbuseIPDB",
            "playbookID": "AbuseIPDB Test",
            "nightly": true
        },
        {
            "integrations": "AbuseIPDB",
            "playbookID": "AbuseIPDB PopulateIndicators Test",
            "nightly": true
        },
        {
            "integrations": "jira",
            "playbookID": "JiraCreateIssue-example-test"
        },
        {
            "integrations": "LogRhythm",
            "playbookID": "LogRhythm-Test-Playbook",
            "timeout": 200
        },
        {
            "integrations": "FireEye HX",
            "playbookID": "FireEye HX Test"
        },
        {
            "integrations": "Phish.AI",
            "playbookID": "PhishAi-Test"
        },
        {
            "integrations": "Phish.AI",
            "playbookID": "Test-Detonate URL - Phish.AI"
        },
        {
            "integrations": "Centreon",
            "playbookID": "Centreon-Test-Playbook"
        },
        {
            "playbookID": "ReadFile test"
        },
        {
            "integrations": "TruSTAR",
            "playbookID": "TruSTAR Test"
        },
        {
            "integrations": "AlphaSOC Wisdom",
            "playbookID": "AlphaSOC-Wisdom-Test"
        },
        {
            "integrations": "carbonblack-v2",
            "playbookID": "CBFindIP - Test"
        },
        {
            "integrations": "Jask",
            "playbookID": "Jask_Test",
            "fromversion": "4.1.0"
        },
        {
            "integrations": "Qualys",
            "playbookID": "Qualys-Test"
        },
        {
            "integrations": "Whois",
            "playbookID": "whois_test",
            "fromversion": "4.1.0"
        },
        {
            "integrations": "RSA NetWitness Endpoint",
            "playbookID": "NetWitness Endpoint Test"
        },
        {
            "integrations": "Check Point Sandblast",
            "playbookID": "Sandblast_malicious_test"
        },
        {
            "playbookID": "TestMatchRegex"
        },
        {
            "integrations": "ActiveMQ",
            "playbookID": "ActiveMQ Test"
        },
        {
            "playbookID": "RegexGroups Test"
        },
        {
            "integrations": "Cisco ISE",
            "playbookID": "cisco-ise-test-playbook"
        },
        {
            "integrations": "RSA NetWitness v11.1",
            "playbookID": "RSA NetWitness Test"
        },
        {
            "playbookID": "ExifReadTest"
        },
        {
            "integrations": "Cuckoo Sandbox",
            "playbookID": "CuckooTest",
            "timeout": 700
        },
        {
            "integrations": "VxStream",
            "playbookID": "Test-Detonate URL - Crowdstrike",
            "timeout": 1200
        },
        {
            "playbookID": "Detonate File - Generic Test",
            "timeout": 500
        },
        {
            "integrations": [
                "Lastline v2",
                "WildFire-v2",
                "SNDBOX",
                "VxStream",
                "McAfee Advanced Threat Defense"
            ],
            "playbookID": "Detonate File - Generic Test",
            "timeout": 2400,
            "nightly": true
        },
        {
            "playbookID": "detonate_file_-_generic_test",
            "toversion": "3.6.0"
        },
        {
            "playbookID": "STIXParserTest"
        },
        {
            "playbookID": "VerifyJSON - Test",
            "fromversion": "5.5.0"
        },
        {
            "playbookID": "PowerShellCommon-Test",
            "fromversion": "5.5.0"
        },
        {
            "playbookID": "Detonate URL - Generic Test",
            "timeout": 2000,
            "nightly": true,
            "integrations": [
                "McAfee Advanced Threat Defense",
                "VxStream",
                "Lastline v2"
            ]
        },
        {
            "playbookID": "ReadPDFFile-Test"
        },
        {
            "integrations": [
                "FalconHost",
                "McAfee Threat Intelligence Exchange",
                "carbonblackprotection",
                "carbonblack"
            ],
            "playbookID": "search_endpoints_by_hash_-_generic_-_test",
            "timeout": 500,
            "toversion" : "4.4.9"
        },
        {
            "integrations": "Zscaler",
            "playbookID": "Zscaler Test",
            "nightly": true,
            "timeout": 500
        },
        {
            "playbookID": "DemistoUploadFileToIncident Test",
            "integrations": "Demisto REST API"
        },
        {
            "playbookID": "DemistoUploadFile Test",
            "integrations": "Demisto REST API"
        },
        {
            "playbookID": "MaxMind Test",
            "integrations": "MaxMind GeoIP2"

        },
        {
            "playbookID": "Test_Sagemaker",
            "integrations": "AWS Sagemaker"

        },
        {
            "playbookID": "C2sec-Test",
            "integrations": "C2sec irisk",
            "fromversion": "5.0.0"
        },
        {
            "playbookID": "Phishing v2 Test - Attachment",
            "timeout": 1200,
            "nightly": true,
            "integrations": [
                "EWS Mail Sender",
                "Have I Been Pwned? V2",
                "Demisto REST API",
                "Palo Alto Minemeld",
                "Rasterize"
            ]
        },
        {
            "playbookID": "Phishing v2 Test - Inline",
            "timeout": 1200,
            "nightly": true,
            "integrations": [
                "EWS Mail Sender",
                "Have I Been Pwned? V2",
                "Demisto REST API",
                "Palo Alto Minemeld",
                "Rasterize"
            ]
        },
        {
            "integrations": "duo",
            "playbookID": "DUO Test Playbook"
        },
        {
            "playbookID": "SLA Scripts - Test",
            "fromversion": "4.1.0"
        },
        {
            "playbookID": "PcapHTTPExtractor-Test"
        },
        {
            "playbookID": "Ping Test Playbook"
        },
        {
            "playbookID": "Active Directory Test",
            "integrations": "Active Directory Query v2",
            "instance_names": "active_directory_ninja"
        },
        {
            "playbookID": "AD v2 - debug-mode - Test",
            "integrations": "Active Directory Query v2",
            "instance_names": "active_directory_ninja",
            "fromversion": "5.0.0"
        },
        {
            "playbookID": "Docker Hardening Test",
            "_comment": "Not testing on 5.5 yet. Waiting for #20951",
            "fromversion": "5.0.0",
            "toversion": "5.4.9"
        },
        {
            "integrations": "Active Directory Query v2",
            "instance_names": "active_directory_ninja",
            "playbookID": "Active Directory Query V2 configuration with port"
        },
        {
            "integrations": "mysql",
            "playbookID": "MySQL Test"
        },
        {
            "playbookID": "Email Address Enrichment - Generic v2 - Test"
        },
        {
            "playbookID": "Email Address Enrichment - Generic v2.1 - Test",
            "integrations": "Active Directory Query v2",
            "instance_names": "active_directory_ninja"
        },
        {
            "integrations": "Cofense Intelligence",
            "playbookID": "Test - Cofense Intelligence",
            "timeout": 500
        },
        {
            "playbookID": "GDPRContactAuthorities Test"
        },
        {
            "integrations": "Google Resource Manager",
            "playbookID": "GoogleResourceManager-Test",
            "timeout": 500,
            "nightly": true
        },
        {
            "integrations": "SlashNext Phishing Incident Response",
            "playbookID": "SlashNextPhishingIncidentResponse-Test",
            "timeout": 500,
            "nightly": true
        },
        {
            "integrations": "Google Cloud Storage",
            "playbookID": "GCS - Test",
            "timeout": 500,
            "nightly": true
        },
        {
            "integrations": "GooglePubSub",
            "playbookID": "GooglePubSub_Test",
            "nightly": true,
            "fromversion": "5.0.0"
        },
        {
            "playbookID": "Calculate Severity - Generic v2 - Test",
            "integrations": [
                "Palo Alto Minemeld",
                "Active Directory Query v2"
            ],
            "instance_names": "active_directory_ninja",
            "fromversion": "4.5.0"
        },
        {
            "integrations": "Freshdesk",
            "playbookID": "Freshdesk-Test",
            "timeout": 500,
            "nightly": true
        },
        {
            "playbookID": "Autoextract - Test",
            "fromversion": "4.1.0"
        },
        {
            "playbookID": "FilterByList - Test",
            "fromversion": "4.5.0"
        },
            {
            "playbookID": "Impossible Traveler - Test",
            "integrations": [
                "Ipstack",
                "ipinfo",
                "Rasterize",
                "Active Directory Query v2",
                "Demisto REST API"
            ],
            "instance_names": "active_directory_ninja",
            "fromversion": "5.0.0",
            "timeout": 700
        },
        {
            "playbookID": "Active Directory - Get User Manager Details - Test",
            "integrations": "Active Directory Query v2",
            "instance_names": "active_directory_80k",
            "fromversion": "4.5.0"
        },
        {
            "integrations": "Kafka V2",
            "playbookID": "Kafka Test"
        },
        {
            "playbookID": "File Enrichment - Generic v2 - Test",
            "instance_names": "virus_total_private_api_general",
            "integrations": [
                "VirusTotal - Private API",
                "Cylance Protect v2"
            ]
        },
        {
            "integrations": "McAfee Active Response",
            "playbookID": "Endpoint data collection test",
            "timeout": 500
        },
        {
            "playbookID": "Phishing - Core - Test",
            "integrations": [
                "EWS Mail Sender",
                "Demisto REST API",
                "Palo Alto Minemeld",
                "Rasterize"
            ],
            "fromversion": "4.5.0",
            "timeout": 1700
        },
        {
            "integrations": "McAfee Active Response",
            "playbookID": "MAR - Endpoint data collection test",
            "timeout": 500
        },
        {

            "integrations": "DUO Admin",
            "playbookID": "DuoAdmin API test playbook"
        },
        {
            "integrations": "TAXIIFeed",
            "playbookID": "TAXII_Feed_Test",
            "fromversion": "5.5.0",
            "timeout": 600
        },
        {
            "integrations": "Traps",
            "playbookID": "Traps test",
            "timeout": 600
        },
        {
            "playbookID": "TestShowScheduledEntries"
        },
        {
            "playbookID": "Calculate Severity - Standard - Test",
            "integrations": "Palo Alto Minemeld",
            "fromversion": "4.5.0"
        },
        {
            "integrations": "Symantec Advanced Threat Protection",
            "playbookID": "Symantec ATP Test"

        },
        {
            "playbookID": "HTTPListRedirects - Test SSL"
        },
        {
            "playbookID": "HTTPListRedirects Basic Test"
        },
        {
            "playbookID": "CheckDockerImageAvailableTest"
        },
        {
            "playbookID": "ExtractDomainFromEmailTest"
        },
        {
            "playbookID": "Account Enrichment - Generic v2 - Test",
            "integrations": "activedir"
        },
        {
            "playbookID": "Extract Indicators From File - Generic v2 - Test",
            "integrations": "Image OCR",
            "timeout": 300,
            "fromversion": "4.1.0",
            "toversion": "4.4.9"
        },
        {
            "playbookID": "Extract Indicators From File - Generic v2 - Test",
            "integrations": "Image OCR",
            "timeout": 350,
            "fromversion": "4.5.0"
        },
        {
            "playbookID": "Endpoint Enrichment - Generic v2.1 - Test",
            "integrations": [
                "FalconHost",
                "Cylance Protect v2",
                "carbonblack-v2",
                "epo",
                "Active Directory Query v2"
            ],
            "instance_names": "active_directory_ninja"
        },
        {
            "playbookID": "EmailReputationTest",
            "integrations": "Have I Been Pwned? V2"
        },
        {
            "integrations": "Symantec Deepsight Intelligence",
            "playbookID": "Symantec Deepsight Test"
        },
        {
            "playbookID": "ExtractDomainFromEmailTest"
        },
        {
            "playbookID": "Wait Until Datetime - Test",
            "fromversion": "4.5.0"
        },
        {
            "playbookID": "PAN OS EDL Management - Test",
            "integrations": "palo_alto_networks_pan_os_edl_management"
        },
        {
            "playbookID": "PAN-OS DAG Configuration Test",
            "integrations": "Panorama",
            "instance_names": "palo_alto_panorama",
            "timeout": 1000
        },
        {
            "playbookID": "PAN-OS Create Or Edit Rule Test",
            "integrations": "Panorama",
            "instance_names": "palo_alto_panorama",
            "timeout": 1000
        },
        {
            "playbookID": "PAN-OS EDL Setup V2 Test",
            "integrations": ["Panorama", "palo_alto_networks_pan_os_edl_management"],
            "instance_names": "palo_alto_panorama",
            "timeout": 1000
        },
        {
            "integrations": "Snowflake",
            "playbookID": "Snowflake-Test"
        },
        {
            "playbookID": "Account Enrichment - Generic v2.1 - Test",
            "integrations": "Active Directory Query v2",
            "instance_names": "active_directory_ninja"
        },
        {
            "integrations": "Cisco Umbrella Investigate",
            "playbookID": "Domain Enrichment - Generic v2 - Test"
        },
        {
            "integrations": "Google BigQuery",
            "playbookID": "Google BigQuery Test"
        },
        {
            "integrations": "Zoom",
            "playbookID": "Zoom_Test"
        },
        {
            "integrations": "Palo Alto Networks Cortex",
            "playbookID": "Palo Alto Networks Cortex Test",
            "fromversion": "4.1.0"
        },
        {
            "playbookID": "IP Enrichment - Generic v2 - Test",
            "integrations": "Threat Crowd",
            "fromversion": "4.1.0"
        },
        {
            "integrations": "Cherwell",
            "playbookID": "Cherwell Example Scripts - test"
        },
        {
            "integrations": "Cherwell",
            "playbookID": "Cherwell - test"
        },
        {
            "integrations": "CarbonBlackProtectionV2",
            "playbookID": "Carbon Black Enterprise Protection V2 Test"
        },
        {
            "integrations": "Active Directory Query v2",
            "instance_names": "active_directory_ninja",
            "playbookID": "Test ADGetUser Fails with no instances 'Active Directory Query' (old version)"
        },
        {
            "integrations": "ANYRUN",
            "playbookID": "ANYRUN-Test"
        },
        {
            "integrations": "ANYRUN",
            "playbookID": "Detonate File - ANYRUN - Test"
        },
        {
            "integrations": "ANYRUN",
            "playbookID": "Detonate URL - ANYRUN - Test"
        },
        {
            "integrations": "Netcraft",
            "playbookID": "Netcraft test"
        },
        {
            "integrations": "EclecticIQ Platform",
            "playbookID": "EclecticIQ Test"
        },
        {
            "playbookID": "FormattingPerformance - Test",
            "fromversion": "5.0.0"
        },
        {
            "integrations": "AWS - EC2",
            "playbookID": "2142f8de-29d5-4288-8426-0db39abe988b",
            "memory_threshold": 75
        },
        {
            "integrations": "AWS - EC2",
            "playbookID": "d66e5f86-e045-403f-819e-5058aa603c32"
        },
        {
            "integrations": "ANYRUN",
            "playbookID": "Detonate File From URL - ANYRUN - Test"
        },
        {
            "integrations": "AWS - CloudWatchLogs",
            "playbookID": "2cddaacb-4e4c-407e-8ef5-d924867b810c"
        },
        {
            "integrations": "AWS - CloudTrail",
            "playbookID": "3da2e31b-f114-4d7f-8702-117f3b498de9"
        },
        {
            "integrations": "carbonblackprotection",
            "playbookID": "67b0f25f-b061-4468-8613-43ab13147173"
        },
        {
            "integrations": "DomainTools",
            "playbookID": "DomainTools-Test"
        },
        {
            "integrations": "Exabeam",
            "playbookID": "Exabeam - Test"
        },
        {
            "integrations": "DomainTools Iris",
            "playbookID": "DomainTools Iris - Test",
            "fromversion": "4.1.0"
        },
        {
            "integrations": "Cisco Spark",
            "playbookID": "efc817d2-6660-4d4f-890d-90513ca1e180"
        },
        {
            "playbookID": "get_file_sample_from_path_-_d2_-_test"
        },
        {
            "integrations": "Remedy On-Demand",
            "playbookID": "Remedy-On-Demand-Test"
        },
        {
            "playbookID": "ssdeepreputationtest"
        },
        {
            "playbookID": "TestIsEmailAddressInternal"
        },
        {
            "integrations": "Google Cloud Compute",
            "playbookID": "GoogleCloudCompute-Test"
        },
        {
            "integrations": "AWS - S3",
            "playbookID": "97393cfc-2fc4-4dfe-8b6e-af64067fc436"
        },
        {
            "integrations": "Image OCR",
            "playbookID": "TestImageOCR"
        },
        {
            "integrations": "fireeye",
            "playbookID": "Detonate File - FireEye AX - Test"
        },
        {
            "integrations": ["Rasterize","Image OCR"],
            "playbookID": "Rasterize Test",
            "fromversion": "5.0.0"
        },
        {
            "integrations": ["Rasterize","Image OCR"],
            "playbookID": "Rasterize 4.5 Test",
            "toversion": "4.5.9"
        },
        {
            "integrations": "Rasterize",
            "playbookID": "RasterizeImageTest"
        },
        {
            "integrations": "Ipstack",
            "playbookID": "Ipstack_Test"
        },
        {

            "integrations": "Perch",
            "playbookID": "Perch-Test"
        },
        {
            "integrations": "Forescout",
            "playbookID": "Forescout-Test"
        },
        {
            "integrations": "GitHub",
            "playbookID": "Git_Integration-Test"
        },
        {
            "integrations": "LogRhythmRest",
            "playbookID": "LogRhythm REST test"
        },
        {
            "integrations": "AlienVault USM Anywhere",
            "playbookID": "AlienVaultUSMAnywhereTest"
        },
        {
            "playbookID": "PhishLabsTestPopulateIndicators"
        },
        {
            "playbookID": "Test_HTMLtoMD"
        },
        {
            "integrations": "PhishLabs IOC",
            "playbookID": "PhishLabsIOC TestPlaybook",
            "fromversion": "4.1.0"
        },
        {
            "integrations": "vmray",
            "playbookID": "VMRay-Test"
        },
        {
            "integrations": "PerceptionPoint",
            "playbookID": "PerceptionPoint Test",
            "fromversion": "4.1.0"
        },
        {
            "integrations": "AutoFocus V2",
            "playbookID": "AutoFocus V2 test",
            "fromversion": "5.0.0",
            "timeout": 1000
        },
        {
            "playbookID": "Process Email - Generic for Rasterize"
        },
        {
            "playbookID": "Send Investigation Summary Reports - Test",
            "integrations": "EWS Mail Sender",
            "fromversion": "4.1.0"
        },
        {
            "integrations": "Anomali ThreatStream v2",
            "playbookID": "ThreatStream-Test"
        },
        {
            "integrations": "Flashpoint",
            "playbookID": "Flashpoint_event-Test"
        },
        {
            "integrations": "Flashpoint",
            "playbookID": "Flashpoint_forum-Test"
        },
        {
            "integrations": "Flashpoint",
            "playbookID": "Flashpoint_report-Test"
        },
        {
            "integrations": "Flashpoint",
            "playbookID": "Flashpoint_reputation-Test"
        },
        {
            "integrations": "BluecatAddressManager",
            "playbookID": "Bluecat Address Manager test"
        },
        {
            "integrations": "MailListener - POP3 Beta",
            "playbookID": "MailListener-POP3 - Test"
        },
        {
            "playbookID": "sumList - Test"
        },
        {
            "integrations": "VulnDB",
            "playbookID": "Test-VulnDB"
        },
        {
            "integrations": "Shodan_v2",
            "playbookID": "Test-Shodan_v2",
            "timeout": 1000
        },
        {
            "integrations": "Threat Crowd",
            "playbookID": "ThreatCrowd - Test"
        },
        {
            "integrations": "GoogleDocs",
            "playbookID": "GoogleDocs-test"
        },
        {
            "playbookID": "Request Debugging - Test",
            "fromversion": "5.0.0"
        },
        {
            "playbookID": "Test Convert file hash to corresponding hashes",
            "fromversion": "4.5.0",
            "integrations": "VirusTotal",
            "instance_names": "virus_total_general"
        },
        {
            "playbookID": "PANW - Hunting and threat detection by indicator type Test",
            "fromversion": "5.0.0",
            "timeout": 1200,
            "integrations": ["Panorama","Palo Alto Networks Cortex","AutoFocus V2","VirusTotal"],
            "instance_names": ["palo_alto_panorama","virus_total_general"]
        },
        {
            "playbookID": "PAN-OS Query Logs For Indicators Test",
            "fromversion": "4.5.0",
            "timeout": 1500,
            "integrations": "Panorama",
            "instance_names": "palo_alto_panorama"
        },
        {
            "integrations": "Hybrid Analysis",
            "playbookID": "HybridAnalysis-Test",
            "timeout": 500,
            "fromversion": "4.1.0"
        },
        {
            "integrations": "Elasticsearch v2",
            "instance_names": "es_v7",
            "playbookID": "Elasticsearch_v2_test"
        },
        {
            "integrations": "ElasticsearchFeed",
            "instance_names": "es_demisto_feed",
            "playbookID": "Elasticsearch_Fetch_Demisto_Indicators_Test",
            "fromversion": "5.5.0"
        },
        {
            "integrations": "ElasticsearchFeed",
            "instance_names": "es_generic_feed",
            "playbookID": "Elasticsearch_Fetch_Custom_Indicators_Test",
            "fromversion": "5.5.0"
        },
        {
            "integrations": "Elasticsearch v2",
            "instance_names": "es_v6",
            "playbookID": "Elasticsearch_v2_test-v6"
        },
        {
            "integrations": "IronDefense",
            "playbookID": "IronDefenseTest"
        },
        {
            "integrations": "PolySwarm",
            "playbookID": "PolySwarm-Test"
        },
        {
            "integrations": "Kennav2",
            "playbookID": "Kenna Test"
        },
        {
            "integrations": "SecurityAdvisor",
            "playbookID": "SecurityAdvisor-Test",
            "fromversion": "4.5.0"
        },
        {
            "integrations": "Google Key Management Service",
            "playbookID": "Google-KMS-test",
            "pid_threshold": 6,
            "memory_threshold": 60
        },
        {
            "integrations": "SecBI",
            "playbookID": "SecBI - Test"
        },
        {
            "playbookID": "ExtractFQDNFromUrlAndEmail-Test"
        },
        {
          "integrations": "EWS v2",
          "playbookID": "Get EWS Folder Test",
          "fromversion": "4.5.0",
          "instance_names": "ewv2_regular",
          "timeout": 1200
        },
        {
          "integrations": "QRadar",
          "playbookID": "QRadar Indicator Hunting Test",
          "timeout": 1200,
          "fromversion": "5.0.0"
        },
        {
            "playbookID": "SetAndHandleEmpty test",
            "fromversion": "4.5.0"
        },
        {
            "integrations": "Tanium v2",
            "playbookID": "Tanium v2 - Test"
        },
        {
          "integrations": "Office 365 Feed",
          "playbookID": "Office365_Feed_Test",
          "fromversion": "5.5.0"
        },
        {
            "integrations": "GoogleCloudTranslate",
            "playbookID": "GoogleCloudTranslate-Test",
            "pid_threshold": 8
        },
        {
            "integrations": "Infoblox",
            "playbookID": "Infoblox Test"
        },
        {
            "integrations": "BPA",
            "playbookID": "Test-BPA",
            "fromversion": "4.5.0"
        },
        {
            "playbookID": "GetValuesOfMultipleFIelds Test",
            "fromversion": "4.5.0"
        },
        {
            "playbookID": "IsInternalHostName Test",
            "fromversion": "4.5.0"
        },
        {
            "integrations": "SplunkPy",
            "playbookID": "Splunk Indicator Hunting Test",
            "fromversion": "5.0.0",
            "memory_threshold": 500
        },
        {
            "integrations": "BPA",
            "playbookID": "Test-BPA_Integration",
            "fromversion": "4.5.0"
        },
        {
            "integrations": "Sixgill",
            "playbookID": "Sixgill-Test",
            "fromversion": "5.0.0"
        },
        {
            "integrations": "AutoFocus Feed",
            "playbookID": "playbook-FeedAutofocus_test",
            "fromversion": "5.5.0"
        },
        {
            "integrations": "PaloAltoNetworks_PrismaCloudCompute",
            "playbookID": "PaloAltoNetworks_PrismaCloudCompute-Test"
        },
        {
            "playbookID": "Indicator Feed - Test",
            "fromversion": "5.5.0"
        },
        {
            "integrations": "Recorded Future Feed",
            "playbookID": "RecordedFutureFeed - Test",
            "timeout": 1000,
            "fromversion": "5.5.0",
            "memory_threshold": 86
        },
        {
            "integrations": "Expanse",
            "playbookID": "test-Expanse-Playbook",
            "fromversion": "5.0.0"
        },
        {
            "integrations": "Expanse",
            "playbookID": "test-Expanse",
            "fromversion": "5.0.0"
        },
        {
            "integrations": "DShield Feed",
            "playbookID": "playbook-DshieldFeed_test",
            "fromversion": "5.5.0"
        },
        {
            "integrations": "AlienVault Reputation Feed",
            "playbookID": "AlienVaultReputationFeed_Test",
            "fromversion": "5.5.0",
            "timeout": 9000
        },
        {
            "integrations": "BruteForceBlocker Feed",
            "playbookID": "playbook-BruteForceBlocker_test",
            "fromversion": "5.5.0"
        },
        {
            "integrations": "illuminate",
            "playbookID": "illuminate Integration Test"
        },
        {
            "integrations": "illuminate",
            "playbookID": "illuminate Integration Demonstration - Test"
        },
        {
            "integrations": "MongoDB Key Value Store",
            "playbookID": "MongoDB KeyValueStore - Test",
            "pid_threshold": 12,
            "fromversion": "5.0.0"
        },
        {
            "integrations": "MongoDB Log",
            "playbookID": "MongoDBLog - Test",
            "pid_threshold": 12,
            "fromversion": "5.0.0"
        },
        {
            "integrations": "Google Chronicle Backstory",
            "playbookID": "Google Chronicle Backstory Asset - Test",
            "fromversion": "5.0.0"
        },
        {
            "integrations": "Google Chronicle Backstory",
            "playbookID": "Google Chronicle Backstory IOC Details - Test",
            "fromversion": "5.0.0"
        },
        {
            "integrations": "Google Chronicle Backstory",
            "playbookID": "Google Chronicle Backstory List Alerts - Test",
            "fromversion": "5.0.0"
        },
        {
            "integrations": "Google Chronicle Backstory",
            "playbookID": "Google Chronicle Backstory List IOCs - Test",
            "fromversion": "5.0.0"
        },
        {
            "integrations": "Google Chronicle Backstory",
            "playbookID": "Google Chronicle Backstory Reputation - Test",
            "fromversion": "5.0.0"
        },
        {
            "integrations": "Feodo Tracker Hashes Feed",
            "playbookID": "playbook-feodoteackerhash_test",
            "fromversion": "5.5.0",
            "memory_threshold": 130,
            "timeout": 600
        },
        {
            "integrations": "Feodo Tracker IP Blocklist Feed",
            "instance_names": "feodo_tracker_ip_currently__active",
            "playbookID": "playbook-feodotrackeripblock_test",
            "fromversion": "5.5.0"
        },
        {
            "integrations": "Feodo Tracker IP Blocklist Feed",
            "instance_names": "feodo_tracker_ip_30_days",
            "playbookID": "playbook-feodotrackeripblock_test",
            "fromversion": "5.5.0"
        },
        {
            "integrations": "Code42",
            "playbookID": "Code42-Test",
            "timeout": 600
        },
        {
            "playbookID": "Code42 File Search Test",
            "integrations": "Code42"
        },
        {
            "playbookID": "FetchIndicatorsFromFile-test",
            "fromversion": "5.5.0"
        },
        {
            "integrations": "RiskSense",
            "playbookID": "RiskSense Get Apps - Test"
        },
        {
            "integrations": "RiskSense",
            "playbookID": "RiskSense Get Host Detail - Test"
        },
        {
            "integrations": "RiskSense",
            "playbookID": "RiskSense Get Host Finding Detail - Test"
        },
        {
            "integrations": "RiskSense",
            "playbookID": "RiskSense Get Hosts - Test"
        },
        {
            "integrations": "RiskSense",
            "playbookID": "RiskSense Get Host Findings - Test"
        },
        {
            "integrations": "RiskSense",
            "playbookID": "RiskSense Get Unique Cves - Test"
        },
        {
            "integrations": "RiskSense",
            "playbookID": "RiskSense Get Unique Open Findings - Test"
        },
        {
            "integrations": "RiskSense",
            "playbookID": "RiskSense Get Apps Detail - Test"
        },
        {
            "integrations": "Indeni",
            "playbookID": "Indeni_test",
            "fromversion": "5.0.0"
        },
        {
            "integrations": "CounterCraft Deception Director",
            "playbookID": "CounterCraft - Test",
            "fromversion": "5.0.0"
        },
        {
            "integrations": "SafeBreach v2",
            "playbookID": "playbook-SafeBreach-Test",
            "fromversion": "5.5.0"
        },
        {
            "playbookID": "DbotPredictOufOfTheBoxTest",
            "fromversion": "4.5.0",
            "timeout": 1000
        },
        {
           "integrations": "AlienVault OTX TAXII Feed",
            "playbookID": "playbook-feedalienvaultotx_test",
            "fromversion": "5.5.0"
        },
        {
            "playbookID": "ExtractDomainAndFQDNFromUrlAndEmail-Test",
            "fromversion": "5.5.0"
        },
        {
            "integrations": "Cortex Data Lake",
            "playbookID": "Cortex Data Lake Test",
            "instance_names": "cdl_prod",
            "fromversion": "4.5.0"
        },
        {
            "integrations": "Cortex Data Lake",
            "playbookID": "Cortex Data Lake Test",
            "instance_names": "cdl_dev",
            "fromversion": "4.5.0"
        },
        {
            "integrations": "MongoDB",
            "playbookID": "MongoDB - Test"
        },
        {
            "playbookID": "DBotCreatePhishingClassifierV2FromFile-Test",
            "timeout" : 60000,
            "fromversion": "4.5.0"
        },
        {
            "integrations": "IBM Resilient Systems",
            "playbookID": "IBM Resilient Systems Test"
        },
        {
            "integrations": "PrismaAccess",
            "playbookID": "Prisma_Access_Egress_IP_Feed-Test",
            "timeout" : 60000,
            "fromversion": "5.5.0",
            "nightly": true
        },
        {
            "integrations": "PrismaAccess",
            "playbookID": "Prisma_Access-Test",
            "timeout" : 60000,
            "fromversion": "5.5.0",
            "nightly": true
        }
    ],
    "skipped_tests": {
<<<<<<< HEAD
        "Test-URLhaus": "Issue 23857",
=======
        "Prisma_Access_Egress_IP_Feed-Test": "unskip after we will get PrismaAccess instance",
        "Prisma_Access-Test": "unskip after we will get PrismaAccess instance",
>>>>>>> af3a97d3
        "Test-Shodan_v2": "Issue 23370",
        "Symantec Deepsight Test": "Issue 22971",
        "OTRS Test": "Issue 23167",
        "Akamai_WAF_SIEM-Test": "Issue 22225",
        "Cloaken-Test": "Issue 20036",
        "test_MsGraphFiles": "Issue 22853 ",
        "TestCofenseFeed": "Issue 22854",
        "Cybereason Test": "Issue 22683",
        "AbuseIPDB Test": "Issue 22658",
        "Bluecat Address Manager test": "Issue 22616",
        "Office365_Feed_Test": "Issue 22517",
        "test-Expanse": "Expanse should provide domain that they have in their system",
        "TestProofpointFeed": "Issue 22229",
        "Digital Defense FrontlineVM - Scan Asset Not Recently Scanned Test": "Issue 22227",
        "PostgreSQL Test": "Issue 22172",
        "Test-Detonate URL - Crowdstrike": "Issue 19439",
        "Git_Integration-Test": "Issue 20029",
        "Symantec Data Loss Prevention - Test": "Issue 20134",
        "Extract Indicators From File - Generic v2": "Issue 20143",
        "PAN-OS Create Or Edit Rule Test":"Issue 20037",
        "NetWitness Endpoint Test": "Issue 19878",
        "TestParseEmailHeaders": "Issue 18815",
        "TestUptycs": "Issue 19750",
        "InfoArmorVigilanteATITest": "Test issue 17358",
        "Lastline - testplaybook": "Checking the integration via Generic detonation playbooks, don't want to load the daily quota",
        "ArcSight Logger test": "Issue 19117",
        "TruSTAR Test": "Issue 19777",
        "TestDedupIncidentsByName": "skipped on purpose - this is part of the TestDedupIncidentsPlaybook - no need to execute separately as a test",
        "3da2e31b-f114-4d7f-8702-117f3b498de9": "Issue 19837",
        "d66e5f86-e045-403f-819e-5058aa603c32": "pr 3220",
        "get_file_sample_from_path_-_d2_-_test": "Issue 19844",
        "Cofense Triage Test": "Creds only works on demo4",
        "nexpose_test": "Issue 18694",
        "Recorded Future Test": "Issue 18922",
        "IntSights Mssp Test": "Issue #16351",
        "CheckPhish-Test": "Issue 19188",
        "fd93f620-9a2d-4fb6-85d1-151a6a72e46d": "Issue 19854",
        "PAN-OS DAG Configuration Test": "Issue #19205",
        "DeleteContext-auto-subplaybook-test": "used in DeleteContext-auto-test as sub playbook",
        "Test Playbook TrendMicroDDA": "Issue 16501",
        "ssdeepreputationtest": "Issue #20953",
        "C2sec-Test": "Issue #21633",
        "TAXII_Feed_Test": "Issue #22423",
        "PAN-OS Query Logs For Indicators Test": "Issue #23505",
        "Panorama Query Logs - Test": "Issue #23505",
        "palo_alto_panorama_test_pb": "Issue #22835"
    },
    "skipped_integrations": {
        "_comment": "~~~ NO INSTANCE ~~~",
        "PrismaAccess": "Instance will be provided soon by Lior and Prasen",
        "Infoblox": "Issue 23770",
        "Trend Micro Apex": "Issue 23632",
        "Awake Security": "Issue 23376",
        "ExtraHop": "No license, issue 23731",
        "RiskSense": "We should get an instance talk to Francesco",
        "Palo Alto Networks Cortex": "Issue 22300",
        "AWS - IAM": "Issue 21401",
        "FortiGate": "License expired, and not going to get one (issue 14723)",
        "IronDefense": "Test depends on making requests to a non-public API",
        "Attivo Botsink": "no instance, not going to get it",
        "VMware": "no License, and probably not going to get it",
        "AWS Sagemaker": "License expired, and probably not going to get it",
        "Symantec MSS": "No instance, probably not going to get it (issue 15513)",
        "Google Cloud Compute": "Can't test yet",
        "Cymon": "The service was discontinued since April 30th, 2019.",
        "FireEye ETP": "No instance",
        "ProofpointTAP_v2": "No instance",
        "remedy_sr_beta": "No instance",
        "ExtraHop v2": "No instance",
        "Fidelis Elevate Network": "Issue 20735",
        "Minerva Labs Anti-Evasion Platform": "Issue 18835",
        "PolySwarm": "contribution",
        "Silverfort": "contribution",
        "fireeye": "Issue 19839",
        "DomainTools": "Issue 8298",
        "Remedy On-Demand": "Issue 19835",
        "ProtectWise": "Issue 20486",
        "ThreatMiner": "Issue 20469",
        "DomainTools Iris": "Issue 20433",
        "Check Point": "Issue 18643",
        "Preempt": "Issue 20268",
        "iDefense": "Issue 20095",
        "Joe Security": "Issue 17996",
        "ZeroFox": "Issue 19161",
        "Jask": "Issue 18879",
        "vmray": "Issue 18752",
        "Anomali ThreatStream v2": "Issue 19182",
        "Anomali ThreatStream": "Issue 19182",
        "SCADAfence CNM": "Issue 18376",
        "ArcSight ESM v2": "Issue #18328",
        "AlienVault USM Anywhere": "Issue #18273",
        "Tufin": "Issue 16441",
        "Dell Secureworks": "Instance locally installed on @liorblob PC",
        "MimecastV2": "Issue 14593",
        "Netskope": "instance is down",
        "Farsight DNSDB": "Issue 15512",
        "Service Manager": "Expired license",
        "carbonblackprotection": "License expired",
        "icebrg": "Issue 14312",
        "Freshdesk": "Trial account expired",
        "Threat Grid": "Issue 16197",
        "Kafka V2": "Can not connect to instance from remote",
        "Check Point Sandblast": "Issue 15948",
        "Remedy AR": "getting 'Not Found' in test button",
        "Salesforce": "Issue 15901",
        "Zscaler": "Issue 17784",
        "RedCanary": "License expired",
        "ANYRUN": "No instance",
        "Snowflake": "Looks like account expired, needs looking into",
        "Cisco Spark": "Issue 18940",
        "Phish.AI": "Issue 17291",
        "MaxMind GeoIP2": "Issue 18932.",
        "Exabeam": "Issue 19371",
        "McAfee ESM-v10": "Issue 20225",
        "PaloAltoNetworks_PrismaCloudCompute": "Instance not set up yet",
        "Code42": "Instance not set up yet",
        "LogRhythm": "Issue 21672",
        "SecBI": "Issue 22545",
        "IBM Resilient Systems": "Issue 23722",
        "VxStream": "Issue #23795",

        "_comment": "~~~ UNSTABLE ~~~",
        "ServiceNow": "Instance goes to hibernate every few hours",
        "Tenable.sc": "unstable instance",
        "VirusTotal - Private API": "Issue 22638",

        "_comment": "~~~ OTHER ~~~",
        "Cortex Data Lake": "Issue 23718",
        "Microsoft Defender Advanced Threat Protection": "Issue 23704",
        "Pentera": "authentication method will not work with testing",
        "EclecticIQ Platform": "Issue 8821",
        "BitDam": "Issue #17247",
        "Zoom": "Issue 19832",
        "urlscan.io": "Issue 21831",
        "Forescout": "Can only be run from within PANW network. Look in keeper for - Demisto in the LAB",
        "HelloWorldSimple": "This is just an example integration - no need for test",
        "TestHelloWorldPlaybook": "This is just an example integration - no need for test",
        "Lockpath KeyLight": "Deprecated. No tests.",
        "SafeBreach": "pending rewrite",
        "SafeBreach v2": "it is a partner integration, no instance",
        "Cymulate": "Partner didn't provided test playbook",

        "_comment": "~~~ QUOTA ISSUES ~~~",
        "Google Chronicle Backstory": "Issue 22720",
        "XFE_v2": "Issue 22715",
        "XFE": "We have the new integration XFE_v2, so no need to test the old one because they use the same quote",
        "AlphaSOC Wisdom": "API key has expired",
        "AWS - Athena - Beta": "Issue 19834",
        "Lastline": "issue 20323",
        "Google Resource Manager": "Cannot create projects because have reached alloted quota.",
        "Looker": "Warehouse 'DEMO_WH' cannot be resumed because resource monitor 'LIMITER' has exceeded its quota.",
        "Ipstack": "reached out our monthly quota (08/03/2020)"
    },
    "nightly_integrations": [
        "Lastline v2",
        "TruSTAR",
        "SlackV2",
        "VulnDB"
    ],
    "unmockable_integrations": {
        "MongoDB": "Our instance not using SSL",
        "Cortex Data Lake": "Integration requires SSL",
        "Google Key Management Service": "The API requires an SSL secure connection to work.",
        "McAfee ESM-v10": "we have multiple instances with same test playbook, mock recording are per playbook so it keeps failing the playback step",
        "mysql": "Does not use http",
        "SlackV2": "Integration requires SSL",
        "Whois": "Mocks does not support sockets",
        "Panorama": "Exception: Proxy process took to long to go up. https://circleci.com/gh/demisto/content/24826",
        "Image OCR": "Does not perform network traffic",
        "Server Message Block (SMB)": "Does not perform http communication",
        "Active Directory Query v2": "Does not perform http communication",
        "dnstwist": "Does not peform http communication",
        "VxStream": "Issue 15544",
        "PagerDuty v2": "Integration requires SSL",
        "TCPIPUtils": "Integration requires SSL",
        "Luminate": "Integration has no proxy checkbox",
        "Shodan": "Integration has no proxy checkbox",
        "Google BigQuery": "Integration has no proxy checkbox",
        "ReversingLabs A1000": "Checking",
        "Check Point": "Checking",
        "okta": "Test Module failing, suspect it requires SSL",
        "Awake Security": "Checking",
        "ArcSight ESM v2": "Checking",
        "Phish.AI": "Checking",
        "Intezer": "Nightly - Checking",
        "ProtectWise": "Nightly - Checking",
        "google-vault": "Nightly - Checking",
        "RSA Archer": "Nightly - Checking",
        "McAfee NSM": "Nightly - Checking",
        "Forcepoint": "Nightly - Checking",
        "palo_alto_firewall": "Need to check test module",
        "Signal Sciences WAF": "error with certificate",
        "google": "'unsecure' parameter not working",
        "EWS Mail Sender": "Inconsistent test (playback fails, record succeeds)",
        "ReversingLabs Titanium Cloud": "No Unsecure checkbox. proxy trying to connect when disabled.",
        "Anomali ThreatStream": "'proxy' parameter not working",
        "Palo Alto Networks Cortex": "SDK",
        "Recorded Future": "might be dynamic test",
        "AlphaSOC Wisdom": "Test module issue",
        "RedLock": "SSL Issues",
        "Microsoft Graph": "Test direct access to oproxy",
        "MicrosoftGraphMail": "Test direct access to oproxy",
        "Microsoft Graph User": "Test direct access to oproxy",
        "Microsoft_Graph_Files": "Test direct access to oproxy",
        "Microsoft Graph Groups": "Test direct access to oproxy",
        "Microsoft Defender Advanced Threat Protection": "Test direct access to oproxy",
        "SafeBreach": "SSL Issues",
        "AWS - CloudWatchLogs": "Issue 20958",
        "Gmail Single User" : "googleclient sdk has time based challenge exchange",
        "Gmail": "googleclient sdk has time based challenge exchange",
        "GoogleCloudTranslate": "google translate sdk does not support proxy",
        "Kennav2": "HTTPSConnectionPool(host='api.kennasecurity.com', port=443), issue:21233",
        "Google Chronicle Backstory": "SDK",
        "Google Vision AI": "SDK",
        "Syslog Sender": "syslog",
        "syslog": "syslog",
        "MongoDB Log": "Our instance not using SSL",
        "MongoDB Key Value Store": "Our instance not using SSL"
    },
    "docker_thresholds": {
        "_comment": "Add here docker images which are specific to an integration and require a non-default threshold (such as rasterize or ews). That way there is no need to define this multiple times. You can specify full image name with version or without.",
        "images": {
            "demisto/chromium": {
                "pid_threshold": 11
            },
            "demisto/py-ews:2.0": {
                "memory_threshold": 150
            },
            "demisto/pytan": {
                "pid_threshold": 11
            }
        }
    }
}<|MERGE_RESOLUTION|>--- conflicted
+++ resolved
@@ -3,15 +3,14 @@
     "testInterval": 20,
     "tests": [
         {
-<<<<<<< HEAD
             "integrations": "URLhaus",
             "playbookID": "Test-URLhaus",
             "timeout": 1000
-=======
+        },
+        {
             "integrations": "Microsoft Intune Feed",
             "playbookID": "FeedMicrosoftIntune_Test",
             "fromversion": "5.5.0"
->>>>>>> af3a97d3
         },
         {
             "integrations": "Smokescreen IllusionBLACK",
@@ -2659,12 +2658,9 @@
         }
     ],
     "skipped_tests": {
-<<<<<<< HEAD
         "Test-URLhaus": "Issue 23857",
-=======
         "Prisma_Access_Egress_IP_Feed-Test": "unskip after we will get PrismaAccess instance",
         "Prisma_Access-Test": "unskip after we will get PrismaAccess instance",
->>>>>>> af3a97d3
         "Test-Shodan_v2": "Issue 23370",
         "Symantec Deepsight Test": "Issue 22971",
         "OTRS Test": "Issue 23167",
