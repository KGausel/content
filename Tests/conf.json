--- conflicted
+++ resolved
@@ -2224,11 +2224,7 @@
         "MaxMind GeoIP2": "Issue 18932.",
         "Exabeam": "Issue 19371",
         "McAfee ESM-v10": "Issue 20225",
-<<<<<<< HEAD
-        "QRadar Indicator Hunting Test": "Issue 21150",
         "PaloAltoNetworks_PrismaCloudCompute": "Instance not set up yet",
-=======
->>>>>>> fdb9fa4b
 
         "_comment": "~~~ UNSTABLE ~~~",
         "ServiceNow": "Instance goes to hibernate every few hours",
