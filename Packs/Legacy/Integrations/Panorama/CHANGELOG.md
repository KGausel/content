--- conflicted
+++ resolved
@@ -1,11 +1,7 @@
 ## [Unreleased]
-<<<<<<< HEAD
 - Fixed an issue where commands resulting with an empty list would raise an error instead of a warning.
-=======
-
 
 ## [20.4.1] - 2020-04-29
->>>>>>> 6ac1436c
 - Added warnings to the ***panorama-commit-status*** command.
 - Fixed an issue where the *job_id* argument in the ***panorama-download-panos-status*** command was misspelled.
 
