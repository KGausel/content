--- conflicted
+++ resolved
@@ -1,10 +1,6 @@
 ## [Unreleased]
-<<<<<<< HEAD
-Added option for mapping automation output to the out of the box incidents fields.
-=======
 -
 
->>>>>>> 0b3ee165
 
 ## [20.4.0] - 2020-04-14
 -
