## [Unreleased]
<<<<<<< HEAD


## [20.3.3] - 2020-03-18
=======
>>>>>>> e783891c
Added a layout for the Impossible Traveler incident type.<|MERGE_RESOLUTION|>--- conflicted
+++ resolved
@@ -1,8 +1,5 @@
 ## [Unreleased]
-<<<<<<< HEAD
-
+-
 
 ## [20.3.3] - 2020-03-18
-=======
->>>>>>> e783891c
 Added a layout for the Impossible Traveler incident type.