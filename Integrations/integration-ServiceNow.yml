commonfields:
  id: ServiceNow
  version: -1
name: ServiceNow
display: ServiceNow
category: Case Management
image: data:image/png;base64,iVBORw0KGgoAAAANSUhEUgAAAHgAAAAyCAYAAACXpx/YAAAAAXNSR0IArs4c6QAAD69JREFUeAHtWQ10VdWVPj/3vpdAXn6QaG0FUUdB8itMRSyO0fy8vPBTpRMs6FRby7LL0Q52ZMpYO01dTh0p4u+wEDu2iFpNGApi8/JCApku/lJAIclDoAh2LBUKRMjfy3v33nPm2/flxSTqyKzl6tLOPWvdd+89Z5999v72Pnvvcx9jXvMQ8BDwEPAQ8BDwEPAQ8BDwEPAQ8BDwEPAQ8BDwEPAQ8BDwEPAQ8BDwEPAQ8BDwEPAQ8BD4f4oA/zzqnTd79ngjYddqzrM51/P3hcNvfh71+HPILP4ci3yaa5SUlBgyYT/NpZzGOZ+oFXs+r6Q649Nc4y+J1+fOwN2BgA8GuFJrzehCu4wZ/WP+kozyaeryuTPwno0b+2DWn8G6FnYww/PqaE7asU8TFI/XZwCBwoqZ+fnlVX/9GRDlMy3CsCJrallZliN8VyvOJmuuzmolDwlm7WtrbOwdqUVRMJiHIucapngOF+I4d3jr3k2v/24o3eSy0FWmIc5nzGGGbe880dubyM7IyZMmu9RJ8HZt6/dFur5KaK1sh/dEN4W3DZ2fei4orZwuTJapFFbyyTa7RzmGX4zn3NYqzrratjQcTNEO3DmMP5VLls+1ztaMH7UttvetzfW/H0HnvhbMnJnDlCrkjoZOgivm7IpGIrsw6OYAIsorQ2FnKEoN3FLW26M6O9+xc3OnMS3yIb6PC/bGFYHAjrq6Osdl+hE/T9U/5Y+nfbFYMD2Ra56JOuLtRF9v+/erbvtDirwImDFgRus4TmJ/tKnpv1NjdM8LhSZLxcdr5tjQbcdw29SIgortM4QS6TZozYy01kEDF1RWVnMtHkLUm8TwQ20gx7VBzYfaIvX/SX1XlMwe6/fZPwEOCwTno4nWpdO6Syu1vC0r8DAbULKwsuo1KeVs5ThMO3qlFqwInKdL02S2ZS3l2lnJhBEFn3TwiNnamQ5g99E6qVZYUZHPuGyFaUcByLhWTjHnslIYxuNYmDmOXdceaZiXoi8urypWUv8bZL4Rc0y3n/I1Y50A5GWbqR9hjc4UfUEwuEAIWQOSyyEHI30gr4XxiBJsUUc4/DbR5leE7jUN+ZQCI8iwFbcY6MuJntBSEA73MHRYBP6Hac7QtnTTq18zTPMfgdF0aUh3HQ1mWOtP4LU60a9++kDVvJOFFZWLhWEuJd+CbrXQ7ZYUn7zqap/s6t4hpDGFMFdK39oeqX85NV5cWfllzcRWpC6fUuqPUjA4E1pxRcW18Kg1MNqkFDHdhRCQnxdyUNP7xDlzAjDuWgi4EP2j3UWSYJDAmQC9puBMz7+ClHQmGRUpQXRc8u/A2NOFlMSTrjR431GgtRYvDMZIl0zc5c4b8qO5vAtzRtEc8NnQ3th4AA8mLvLA5CoD9EXBmTdog22CwYKgN911MMaxvSDQGG4Y92CNDe6ORT/AvB20q0FxOdFCTZuckRwDa84Smv0qr6TqC8Q+uTx0URjnfAZ0KQcdDaG56gq8zwT/1/MrKsYl+xmr0Vr8tLn2B6Zp1gkpplM/4eFiB1jB63x/mn+xP12+9uTWjePjvd0vKcd+38WM8fKrbqy6OMWLdXdfDV0KXRmxJhCZj7Ek1nhQmt8CGXwkLBxu7Zvh8ElXQsXlHfAKPwEGr/gvR9mzEDNngtFzSjnL921q+BUt4otbd8O41w8It8tRrAIhagpov4mJp1yhDL44v7LyeqIf1rCo4zjvOZbzc9u2n8BSre64w1dgHQueTa/VhaHQRal5VwaDF0KNahrDZePn31NjI+/Y6aOVdp6AdcaSHDD9MeyA5Zh3P3R4GT0J4gNQ9nHLSoD+EgDxGPAxQN8N496rHT5Fc30t5KknWiGMAunT/zJyLXoHTSeMvQprfg/8X0BXQgEQ4DhRMPnPqTmjN9fe6fP5HwZ/DpzcbseyD9kJezf6zpLDx2P9zPSZ11j9sZdWbt36J8jza3I4jOU4JrspxQsO93UY0KB37By6XZ8XDF5GD8UlN2XDdeaS7uCb4EySTMwlhtJZtN2IKefqd+2ZmQ0DYbaeiKhN/MqcAGfWQmIAR4gxze8fm+jbfjI3V0QZeyv/bPfFBuc14IAkpm7HlBaIgZsbBWjRHZLrBXs3NbyDzsE2d8a0367b3trEpQghhI5VljuXogCTmt8Gr7+AzIX5W9qzsj4yRxOt0uJmOF8hCEGtjwD8me5up0E0hOJartm4fZGGZ+i9sCK0AACe5zq11qvPi8dWki5pR47oRM4FS2Do62DFADzilqtLS3/Yj4hJ8wgjch6tna+2RRr3UB81RIMOLuSjWJcCRlVuXknGj1feb/YlYkvgAKl5p8B3kc7NWt978KyVPpZdYlnWI4Zh3JzojzPD75sR3blx7plT3atyLshegK2JdK0WsJqapwuadmUhpc0hx3Mb7AD5A9phc/G+1PLHSg1hXELbGVFz66Ss0Xvb8ewaGHwa8DzPNR4X3y7o6rmWVVSuU5ZeG92SzIlGIDEJmo0fWAC2ZD/r9KUz2dXDCpPeMQpeTeENmPGp1dXV8kBXD7wGnPGD2yt7G8Lv0NvQVlNTo5D/n8HaQUwUWrJv4sPFk9J3ljzuTncvYhDGeTqV24fOB2fgDQ04v4nApwbnfmqocamvPRLZQPeBRgJd5xqXdjVnN3f608uhi7DGno8hl6Wf8ADPMTHhQx3AqG4hCzM48JtIL4PGdbtt42VtOkuIHtPGJuzOXFvbU5F3L3Vsm3DBq1p4f1n1epdP8ufg8traW+0xdgQ7+DqSPx5LfOvd+Jk52U6gHUVYEeZdNXlraxHPEONQe4xLRiHmQELUppoU/lt8/Fl+WvNbXf2xOPrXpIo9N0TnxPvWIGw+AOL3Ke8iv0yWhvGg9ImdAP/ntHuBfBakTBYtKNDgPZcLAxfdpbwC10VkXHcRzrL3nzyZTltpUBkYb/B5xIMKBJrg+bsJPCnEZSKtL4T4WAp+E4kU+eSNrkRs04hpw185+yIZxDWKo4aBP5yQsb8KhehjSW5KOGy5L0H+ibhS+lyOtVEZQx+6DJaLT6IDW4cCGHbWiBbnsX6gHR/o9hlKpSEoT0UEwk4TFNIPi1EqMmIa+968eTEh+atQHXUxspDW+Vs6Xhcw5IuEJdbHQYR9A5FpvutckAcSrMTPERIE0wpP+/1/B9q/Id2RJo7FLfP11DruDm5paSHvfKSwsnIdGM9HXp0FJlMwKU1K4w4+2orBWV4h1dAHB0YIdFQNjlLDFcU+U0BLcH02WlLSV7Bj5/Dx1Koj7tG6ukR+MPgMassXCHRwuY9shWMOKUA7ZuU7LS39I6YNf9XsDAHgNsG/NHxw+NtFsZjTmZaecHsxRzvOI1DsABYeYJCkx6kCAVfLuCF3pCWcOQzynGPj6ZkBAzie59LTGkz3dWUlw/yHeKAGSDonRrQOvHfodEZvn10XkPJBwI2Nxe7EiHTTj9a9TJuPaRwRsRnvgex+ZOtHMX4eaHFq1esPtWw8lVpjIEQzVoJvvC0N7nmyBjH/oaLtrXdAqGfheQYW+Bqz1RpmcJoIb+ZjELBa25obDqUYfeje0MB4sOpD3R/X0S/EBsT4gwhD2LV8OryElEUsUod7tVP3cfPID5Jjms58IXIQXPdNnT27GV+9BhUtKq26gkk1Fz7+dAvO9QUVof3CwDk+SW+2RcIvJPkM+UWaSaWFgmDo3M0LFnZ/P3K2OunahVIX45cax3Uuho4NWcF9dJSeYlCkoGMT52fePXksfnT75lNFwcpG5PVqGDFAhK4Bld7W3rjxaEF5aC0ixN3oRnbiucnd61ioQIbp4Ro4r7Tyy+/7xOMFwaoVNnO2pLW2ot5D+h7Ib4DMz338XdRMYexPhAt8PDD0GlTLC3V//xHp8yEAi0KI+BNHqW1jE/GagajgKnAuP4fD4a78YOg5JPdlOFKSbamIYNxWq440NZ39RB6S/weq9Lug7YUo2KZZCbsBRlyFwu04fH8C+H0H58srtW3PzCsN3QUsnwegt0E3HyC6t6Cy6jCTvDZjVGd/oisz2+bybt3VW67Lyha0NzUd+cT1RxAYGRmG30yrj8VjS+BxWNrMTrfsJTDEd2EQ8kO3LdtcOxVOfSsqa2b4TIRpq+X7M77aQ4OwwWqpVHWS0nVcsjIiKWPdVqw1INI6cMwrpLxMqZUK2Whm5rD0JOjrlZR8Fcr7r2DTvGRqsR/VfhSMfgE+JuUgbJLtbeHwH4SSDyPGH0WdjNzArxaKbxP+9Fb3Q4TmLfC2EsMwf3DK8FNl939vtvkijmjvkae63mo7JxxDrDkXRiQf/H8RJrreAbkp/z0LY2/AyeJJsLzSLVA4nw6/Hed+NVPOY+5Zn3GEObYSzvRGT1fWDouJN8DnQWka07g06GgGED4wyrnIk5OVbk66Jr0VeO0iw+HDDmAS9zy2eW1k+ea6u5c1r52/rKl2KTRtgK7u0Q5HJwQs/jz4uw7gP+XbgvpjP9mA8ID8x7Udd082bsrSoo76B5vWL0w4OdosLinBkYnxEkRl4WRkYA2927GsHnAhw+E/Vp6bfEZF7Kh9SrJ7iQl9isQOnw1P2UZbDLQZ2DGTIUAeLh8ESCjbXoFKuInosbQkAVzh6PDwCa2j+bUTgPEXqB7d3QsGL0br64+PnAbtpas0KT54EmCsIxKpdRy1EPRuGEzmNQRxOlqAEO8H4bw3RZsa3GLHPD3+R9j1T4BffEDOCdgRVLl+gdZE0bMbCeAhPOIbwge6QKWPC9cIQC7gBkKtvIHfYCNX/gMK2E6KRuBCsVoCuvGIx5OQ9y9EJHEnwJmoQFr+T+XVv6G1qe3Zs7EPm+uXrq6YD9JwR3PzieQo2Em9DvL3E2/MPZFwrPWZaccvVr60BUgpi8+ao4qNvevXn8GEhfjG+Tgqv9sBxzwwnQA5T8F7limmnouGP/i0tz8SiU4oKSnL9I+6DZI9APpLEAa7gOBm7chH25rqd6YEQIhpYY6KEbRwordS/f/bPSHYKp9tXwyltKXksx9Fi1Lit8qysbNgMsWGhaSOxvDzRbNmRRCKcWbn9AkT333Zbhh5BQqmjdHGD3TZs2cVfZK8r7As9CqcchFqxCrQ+sH3IK4nnf7+V6MtLW64lFwewHm2luSBuwxbk/qkMyaujZ61wGMMsLOF7bj5f/GN81uXbq67D2fUFdgYf49j0mqiT7Wlza9chsS7zlL2H/2JjB9iN7i7NzWupf4lPthMQi2OaKpXpfrpHg2H30JaWw50J8JNth5obj49qfRmZsreDjiOYWtz8JPs0Hnes4eAh4CHgIeAh4CHgIeAh4CHgIeAh4CHgIeAh4CHgIeAh4CHgIeAh4CHgIeAh4CHgIeAh4CHgIeAh4CHwGccgf8B71x0sDXGybsAAAAASUVORK5CYII=
description: IT service management
configuration:
- display: ServiceNow URL, in the format https://company.service-now.com/
  name: url
  defaultvalue: ""
  type: 0
  required: true
- display: Username
  name: credentials
  defaultvalue: ""
  type: 9
  required: false
- display: Use system proxy settings
  name: proxy
  defaultvalue: "True"
  type: 8
  required: false
- display: Trust any certificate (unsecure)
  name: insecure
  defaultvalue: "false"
  type: 8
  required: false
- display: Default ticket type of commands. Can be incident, sc_request, problem or
    change_reuquest. Commands also take ticket_type argument
  name: ticket_type
  defaultvalue: incident
  type: 0
  required: false
- display: ServiceNow API Version (e.g. 'v1')
  name: api_version
  defaultvalue: ""
  type: 0
  required: false
- display: Fetch incidents
  name: isFetch
  defaultvalue: ""
  type: 8
  required: false
- display: The query to use when fetching ServiceNow incidents
  name: sysparm_query
  defaultvalue: stateNOT IN6,7
  type: 0
  required: false
- display: How many ServiceNow incidents to fetch each time
  name: fetch_limit
  defaultvalue: "10"
  type: 0
  required: false
- display: Incident type
  name: incidentType
  defaultvalue: ""
  type: 13
  required: false
- display: Get incident attachments
  name: get_attachments
  defaultvalue: ""
  type: 8
  required: false
script:
  script: |-
    import re
    import requests
    import json
    import datetime
    import time
    import shutil

    # disable insecure warnings
    requests.packages.urllib3.disable_warnings()

    if not demisto.params().get('proxy', False):
        del os.environ['HTTP_PROXY']
        del os.environ['HTTPS_PROXY']
        del os.environ['http_proxy']
        del os.environ['https_proxy']

    def get_server_url():
        url = demisto.params()['url']
        url = re.sub('/[\/]+$/', '', url)
        url = re.sub('\/$', '', url)
        return url

    ''' GLOBAL VARIABLES '''
    USERNAME = demisto.params()['credentials']['identifier']
    PASSWORD = demisto.params()['credentials']['password']
    VERIFY_SSL = not demisto.params().get('insecure', False)
    API = '/api/now/'
    VERSION = demisto.params().get('api_version')
    PARAMS_TICKET_TYPE = demisto.params().get('ticket_type', 'incident')
    SYSPARM_QUERY = demisto.params().get('sysparm_query')

    if VERSION:
        API += VERSION + '/'

    SERVER_URL = get_server_url() + API

    TICKET_STATES = {
        'incident': {
            '1': '1 - New',
            '2': '2 - In Progress',
            '3': '3 - On Hold',
            '4': '4 - Awaiting Caller',
            '5': '5 - Awaiting Evidence',
            '6': '6 - Resolved',
            '7': '7 - Closed',
            '8': '8 - Canceled'
        },
        'problem': {
            '1': '1 - Open',
            '2': '2 - Known Error',
            '3': '3 - Pending Change',
            '4': '4 - Closed/Resolved'
        },
        'change_request': {
            '-5': '-5 - New',
            '-4': '-4 - Assess',
            '-3': '-3 - Authorize',
            '-2': '-2 - Scheduled',
            '-1': '-1 - Implement',
            '0': '0 - Review',
            '3': '3 - Closed',
            '4': '4 - Canceled'
        },
        'sc_task': {
            '-5': '-5 - Pending',
            '1': '1 - Open',
            '2': '2 - Work In Progress',
            '3': '3 - Closed Complete',
            '4': '4 - Closed Incomplete',
            '7': '7 - Closed Skipped'
        },
        'sc_request': {
            '1': '1 - Approved',
            '3': '3 - Closed',
            '4': '4 - Rejected'
        }
    }


    TICKET_SEVERITY = {
        '1': '1 - High',
        '2': '2 - Medium',
        '3': '3 - Low'
    }

    TICKET_PRIORITY = {
        '1': '1 - Critical',
        '2': '2 - High',
        '3': '3 - Moderate',
        '4': '4 - Low',
        '5': '5 - Planning'
    }

    COMPUTER_STATUS = {
        '1': 'In use',
        '2': 'On order',
        '3': 'On maintenance',
        '6': 'In stock/In transit',
        '7': 'Retired',
        '100': 'Missing'
    }

    DEFAULTS = {
        'limit':10,
        'offset':0,
        'fetch_limit':10
    }

    SNOW_ARGS = ["active", "activity_due", "short_description", "additional_assignee_list", "approval_history", "approval_set", "assigned_to", "assignment_group",
         "business_duration", "business_service", "business_stc", "calendar_duration", "calendar_stc", "caller_id", "caused_by", "close_code", "close_notes",
         "closed_at", "closed_by", "cmdb_ci", "comments", "comments_and_work_notes", "company", "contact_type", "correlation_display", "correlation_id",
         "delivery_plan", "delivery_task", "description", "due_date", "expected_start", "follow_up", "group_list", "hold_reason", "impact", "incident_state",
         "knowledge", "location", "made_sla", "notify", "order", "parent", "parent_incident", "priority", "problem_id", "resolved_at", "resolved_by", "rfc",
         "severity", "sla_due", "state", "subcategory", "sys_tags", "time_worked", "urgency", "user_input", "watch_list", "work_end", "work_notes", "work_notes_list",
         "work_start", "impact", "incident_state", "title", "type", "change_type", "category", "state"]


    # Every table in ServiceNow has those fields
    DEFAULT_RECORD_FIELDS = {
        'sys_id': 'ID',
        'sys_updated_by': 'UpdatedBy',
        'sys_updated_on': 'UpdatedAt',
        'sys_created_by': 'CreatedBy',
        'sys_created_on': 'CreatedAt'
    }

    DEPRECATED_COMMANDS = ['servicenow-get', 'servicenow-incident-get',
                           'servicenow-create', 'servicenow-incident-create',
                           'servicenow-update', 'servicenow-query',
                           'servicenow-incidents-query', 'servicenow-incident-update']

    ''' HELPER FUNCTIONS '''

    def send_request(path, method='get', body=None, params=None, headers=None, file=None):
        body = body if body is not None else {}
        params = params if params is not None else {}

        url = '{}{}'.format(SERVER_URL, path)
        if not headers:
            headers = {
                    'Accept': 'application/json',
                    'Content-Type': 'application/json'
            }
        if file:
            # Not supported in v2
            url = url.replace('v2', 'v1')
            try:
                file_entry = file['id']
                file_name = file['name']
                shutil.copy(demisto.getFilePath(file_entry)['path'], file_name)
                with open(file_name, 'rb') as f:
                    files = {'file': f}
                    res = requests.request(method, url, headers=headers, params=params, data=body,files=files, auth=(USERNAME, PASSWORD),
                    verify=VERIFY_SSL)
                shutil.rmtree(demisto.getFilePath(file_entry)['name'], ignore_errors=True)
            except Exception as e:
                raise Exception('Failed to upload file - ' + e.message)
        else:
            res = requests.request(method, url, headers=headers, data=json.dumps(body), params=params, auth=(USERNAME, PASSWORD),
            verify=VERIFY_SSL)

        try:
            obj = res.json()
        except Exception as e:
            if not res.content:
                return ''
            raise Exception('Error parsing reply - {} - {}'.format(res.content, e.message))

        if 'error' in obj:
            raise Exception('ServiceNow Error: {}, details: {}'.format(obj['error']['message'], obj['error']['detail'], body))

        if res.status_code < 200 or res.status_code >= 300:
            raise Exception('Got status code {} with url {} with body {} with headers {}'.format(str(res.status_code), url, str(res.content), str(res.headers)))

        return obj

    def get_table_name(ticket_type=None):
        if ticket_type:
            return ticket_type
        else:
            if PARAMS_TICKET_TYPE:
                return PARAMS_TICKET_TYPE
            else:
                return 'incident'

    def create_ticket_context(data, ticket_type):
        context =  {
            'ID': data["sys_id"],
            'Summary': data.get('short_description'),
            'Number': data.get('number'),
            'CreatedOn': data.get('sys_created_on'),
            'Active': data.get('active'),
            'AdditionalComments': data.get('comments'),
            'CloseCode': data.get('close_code'),
            'OpenedAt': data.get('opened_at')
        }

        # These fields refer to records in the database, the value is their system ID.
        if 'closed_by' in data:
            context['ResolvedBy'] = data['closed_by']['value'] if 'value' in data['closed_by'] else ''
        if 'opened_by' in data:
            context['OpenedBy'] = data['opened_by']['value'] if 'value' in data['opened_by'] else ''
            context['Creator'] = data['opened_by']['value'] if 'value' in data['opened_by'] else ''
        if 'assigned_to' in data:
            context['Assignee'] = data['assigned_to']['value'] if 'value' in data['assigned_to'] else ''

        # Try to map fields
        if 'priority' in data:
                # Backward compatibility
                if demisto.command() in DEPRECATED_COMMANDS:
                    context['Priority'] = data['priority']
                else:
                    context['Priority'] = TICKET_PRIORITY.get(data['priority'], data['priority'])
        if 'state' in data:
            mapped_state = data['state']
            # Backward compatibility
            if demisto.command() not in DEPRECATED_COMMANDS:
                if ticket_type in TICKET_STATES:
                    mapped_state = TICKET_STATES[ticket_type].get(data['state'], mapped_state)
            context['State'] = mapped_state

        return createContext(context, removeNull=True)

    def get_ticket_context(data, ticket_type):
        if not isinstance(data, list):
            return create_ticket_context(data, ticket_type)

        tickets = []
        for d in data:
            tickets.append(create_ticket_context(d, ticket_type))
        return tickets

    def get_ticket_human_readable(tickets, ticket_type):
        if not isinstance(tickets, list):
            tickets = [tickets]

        result = []
        for ticket in tickets:

            hr = {
                'Number': ticket.get('number'),
                'System ID': ticket['sys_id'],
                'Created On': ticket.get('sys_created_on'),
                'Created By': ticket.get('sys_created_by'),
                'Active': ticket.get('active'),
                'Close notes': ticket.get('close_notes'),
                'Close code': ticket.get('close_code'),
                'Description': ticket.get('description'),
                'Opened at': ticket.get('opened_at'),
                'Due date': ticket.get('due_date'),
                # This field refers to a record in the database, the valus is its system ID.
                'Resolved by': ticket.get('closed_by', {}).get('value') if isinstance(ticket['closed_by'], dict) else ticket['closed_by'],
                'Resolved at': ticket.get('resolved_at'),
                'SLA due': ticket.get('sla_due'),
                'Short description': ticket.get('short_description'),
                'Additional Comments': ticket.get('comments')
            }

            # Try to map the fields
            if 'impact' in ticket:
                hr['Impact'] = TICKET_SEVERITY.get(ticket['impact'], ticket['impact'])
            if 'urgency' in ticket:
                hr['Urgency'] = TICKET_SEVERITY.get(ticket['urgency'], ticket['urgency'])
            if 'severity' in ticket:
                hr['Severity'] = TICKET_SEVERITY.get(ticket['severity'], ticket['severity'])
            if 'priority' in ticket:
                hr['Priority'] = TICKET_PRIORITY.get(ticket['priority'], ticket['priority'])
            if 'state' in ticket:
                mapped_state = ticket['state']
                if ticket_type in TICKET_STATES:
                    mapped_state = TICKET_STATES[ticket_type].get(ticket['state'], mapped_state)
                hr['State'] = mapped_state
            result.append(hr)
        return result

    def get_ticket_fields(template, ticket_type):
        # Inverse the keys and values of those dictionaries to map the arguments to their corresponding values in ServiceNow
        inv_severity = {v: k for k, v in TICKET_SEVERITY.iteritems()}
        inv_priority = {v: k for k, v in TICKET_PRIORITY.iteritems()}
        states = TICKET_STATES.get(ticket_type)
        inv_states = {v: k for k, v in states.iteritems()} if states else {}

        body = {}
        for arg in SNOW_ARGS:
            input_arg = demisto.args().get(arg)
            if input_arg:
                if arg in ['impact', 'urgency', 'severity']:
                    body[arg] = inv_severity.get(input_arg, input_arg)
                elif arg == 'priority':
                    body[arg] = inv_priority.get(input_arg, input_arg)
                elif arg == 'state':
                    body[arg] = inv_states.get(input_arg, input_arg)
                else:
                    body[arg] = input_arg
            elif template and arg in template:
                body[arg] = template[arg]

        return body

    def get_body(template, fields, custom_fields):
        body = {}

        if fields:
            for field in fields:
                body[field] = fields[field]

        if custom_fields:
            for field in custom_fields:
                # custom fields begin with "u_"
                body['u_' + field] = custom_fields[field]

        return body


    def split_fields(fields):
        dic_fields = {}

        if fields:
            # As received by the command
            arr_fields = fields.split(';')

            for f in arr_fields:
                field = f.split('=')
                if len(field) > 1:
                    dic_fields[field[0]] = field[1]

        return dic_fields

    def get_snow_time(minutes_offset):
        now = datetime.datetime.now()
        ts = time.time()
        utc_offset_minutes = (datetime.datetime.utcfromtimestamp(ts) - datetime.datetime.fromtimestamp(ts)).total_seconds() / 60
        snow_time = now + datetime.timedelta(minutes = utc_offset_minutes)

        if minutes_offset:
            snow_time = snow_time + datetime.timedelta(minutes = minutes_offset)

        return snow_time.strftime('%Y-%m-%d %H:%M:%S')

    ''' FUNCTIONS '''
    def get_template(name):
        query_params={}
        query_params['sysparm_limit'] = 1
        query_params['sysparm_query'] = 'name='+name

        ticket_type = 'sys_template'
        path = 'table/' + ticket_type
        res = send_request('GET',path,params=query_params)

        if len(res['result']) == 0:
            raise ValueError("Incorrect template name")

        template = res['result'][0]['template'].split('^')
        dic_template = {}

        for i in range(len(template) - 1):
            template_value = template[i].split('=')
            if (len(template_value) > 1):
                dic_template[template_value[0]] = template_value[1]

        return dic_template

    def get_ticket_command():
        ticket_type = get_table_name(demisto.args().get('ticket_type'))
        ticket_id = demisto.args().get('id')
        number = demisto.args().get('number')
        get_attachments = demisto.args().get('get_attachments', 'false')

        res = get(ticket_type, ticket_id, number)
        if not res or 'result' not in res:
            return 'Cannot find ticket'

        if isinstance(res['result'], list):
            if len(res['result']) == 0:
                return 'Cannot find ticket'
            ticket = res['result'][0]
        else:
            ticket = res['result']

        entries = []

        if get_attachments.lower() != 'false':
            entries = get_ticket_attachment_entries(ticket['sys_id'])

        hr = get_ticket_human_readable(ticket, ticket_type)
        context = get_ticket_context(ticket, ticket_type)

        headers = ['System ID','Number','Impact','Urgency','Severity','Priority','State','Created On','Created By','Active','Close notes','Close code',
                   'Description','Opened at','Due date','Resolved by','Resolved at','SLA due','Short description','Additional Comments']


        entry = {
            'Type': entryTypes['note'],
            'Contents': res,
            'ContentsFormat': formats['json'],
            'ReadableContentsFormat': formats['markdown'],
            'HumanReadable': tableToMarkdown('ServiceNow ticket', hr, headers=headers, removeNull=True),
            'EntryContext': {
                  'Ticket(val.ID===obj.ID)': context,
                  'ServiceNow.Ticket(val.ID===obj.ID)': context
            }
        }

        entries.append(entry)

        return entries

    def get_record_command():
        table_name = demisto.args()['table_name']
        record_id = demisto.args()['id']
        fields = demisto.args().get('fields')

        res = get(table_name, record_id)

        if not res or 'result' not in res:
            return 'Cannot find record'

        if isinstance(res['result'], list):
            if len(res['result']) == 0:
                return 'Cannot find record'
            record = res['result'][0]
        else:
            record = res['result']

        entry = {
            'Type': entryTypes['note'],
            'Contents': res,
            'ContentsFormat': formats['json']
        }

        if fields:
            fields = argToList(fields)
            if 'sys_id' not in fields:
                # ID is added by default
                fields.append('sys_id')
            # filter the record for the required fields
            record = dict(filter(lambda kv_pair: kv_pair[0] in fields, record.items()))
            for k,v in record.iteritems():
                if isinstance(v, dict):
                    # For objects that refer to a record in the database, take their value(system ID).
                    record[k] = v.get('value', record[k])
            record['ID'] = record.pop('sys_id')
            entry['ReadableContentsFormat'] = formats['markdown']
            entry['HumanReadable'] = tableToMarkdown('ServiceNow record', record, removeNull=True)
            entry['EntryContext'] = {
                'ServiceNow.Record(val.ID===obj.ID)': createContext(record)
            }
        else:
            mapped_record = {DEFAULT_RECORD_FIELDS[k]: record[k] for k in DEFAULT_RECORD_FIELDS}
            entry['ReadableContentsFormat'] = formats['markdown']
            entry['HumanReadable'] = tableToMarkdown('ServiceNow record' + record_id, mapped_record, removeNull=True)
            entry['EntryContext'] = {
                'ServiceNow.Record(val.ID===obj.ID)': createContext(mapped_record)
            }

        return entry


    def get(table_name, record_id, number = None):
        path = None
        query_params = {}
        if record_id:
            path = 'table/' + table_name + '/' + record_id
        elif number:
            path = 'table/' + table_name
            query_params = {
                'number': number
            }
        else:
            # Only in cases where the table is of type ticket
            raise ValueError('servicenow-get-ticket requires either ticket ID (sys_id) or ticket number')

        return send_request(path, 'get', params = query_params)

    def get_ticket_attachments(ticket_id):
        path = 'attachment'
        query_params = {
            'sysparm_query': 'table_sys_id=' + ticket_id
        }

        return send_request(path, 'get', params = query_params)


    def get_ticket_attachment_entries(ticket_id):
        entries = []
        links = []
        attachments_res = get_ticket_attachments(ticket_id)
        if 'result' in attachments_res and len(attachments_res['result']) > 0:
            attachments = attachments_res['result']
            links = [(attachment['download_link'], attachment['file_name']) for attachment in attachments]

        for link in links:
            file_res = requests.get(link[0], auth=(USERNAME, PASSWORD), verify=VERIFY_SSL)
            if file_res is not None:
                entries.append(fileResult(link[1], file_res.content))

        return entries

    def update_ticket_command():
        custom_fields = split_fields(demisto.args().get('custom_fields'))
        template = demisto.args().get('template')
        ticket_type = get_table_name(demisto.args().get('ticket_type'))
        ticket_id = demisto.args()['id']

        if template:
            template = get_template(template_name)
        fields = get_ticket_fields(template, ticket_type)

        res = update(ticket_type, ticket_id ,fields, custom_fields, template)

        hr = get_ticket_human_readable(res['result'], ticket_type)
        context = get_ticket_context(res['result'], ticket_type)

        entry = {
            'Type': entryTypes['note'],
            'Contents': res,
            'ContentsFormat': formats['json'],
            'ReadableContentsFormat': formats['markdown'],
            'HumanReadable': tableToMarkdown('ServiceNow ticket updated successfully\nTicket type: ' + ticket_type, hr, removeNull=True),
            'EntryContext': {
                'ServiceNow.Ticket(val.ID===obj.ID)': context
            }
        }

        return entry

    def update_record_command():
        table_name = demisto.args()['table_name']
        record_id = demisto.args()['id']
        fields = demisto.args().get('fields', {})
        custom_fields = demisto.args().get('custom_fields')

        if fields:
            fields = split_fields(fields)
        if custom_fields:
            custom_fields = split_fields(custom_fields)

        res = update(table_name, record_id, fields, custom_fields)

        if not res or 'result' not in res:
            return 'Could not retrieve record'

        result = res['result']

        mapped_record = {DEFAULT_RECORD_FIELDS[k]: result[k] for k in DEFAULT_RECORD_FIELDS}
        entry = {
            'Type': entryTypes['note'],
            'Contents': res,
            'ContentsFormat': formats['json'],
            'ReadableContentsFormat': formats['markdown'],
            'HumanReadable': tableToMarkdown('ServiceNow record updated successfully', mapped_record, removeNull=True),
            'EntryContext': {
                'ServiceNow.Record(val.ID===obj.ID)': createContext(mapped_record)
            }
        }

        return entry

        res = update(table_name, record_id, fields, custom_fields)


    def update(table_name, record_id, fields, custom_fields, template=None):
        body = get_body(template, fields, custom_fields)
        path = 'table/' + table_name + '/' + record_id

        return send_request(path, 'patch', body = body)

    def create_ticket_command():
        custom_fields = split_fields(demisto.args().get('custom_fields'))
        template = demisto.args().get('template')
        ticket_type = get_table_name(demisto.args().get('ticket_type'))

        if template:
            template = get_template(template_name)
        fields = get_ticket_fields(template, ticket_type)

        res = create(ticket_type, fields, custom_fields, template)

        hr = get_ticket_human_readable(res['result'], ticket_type)
        context = get_ticket_context(res['result'], ticket_type)

        headers = ['System ID','Number','Impact','Urgency','Severity','Priority','State','Created On','Created By','Active','Close notes','Close code',
                   'Description','Opened at','Due date','Resolved by','Resolved at','SLA due','Short description','Additional Comments']

        entry = {
            'Type': entryTypes['note'],
            'Contents': res,
            'ContentsFormat': formats['json'],
            'ReadableContentsFormat': formats['markdown'],
            'HumanReadable': tableToMarkdown('ServiceNow ticket created successfully', hr, headers=headers, removeNull=True),
            'EntryContext': {
                  'Ticket(val.ID===obj.ID)': context,
                  'ServiceNow.Ticket(val.ID===obj.ID)': context
            }
        }

        return entry

    def create_record_command():
        table_name = demisto.args()['table_name']
        fields = demisto.args().get('fields')
        custom_fields = demisto.args().get('custom_fields')
        template = demisto.args().get('template')

        if fields:
            fields = split_fields(fields)
        if custom_fields:
            custom_fields = split_fields(custom_fields)

        res = create(table_name, fields, custom_fields, template)

        if not res or 'result' not in res:
            return 'Could not retrieve record'

        result = res['result']

        mapped_record = {DEFAULT_RECORD_FIELDS[k]: result[k] for k in DEFAULT_RECORD_FIELDS}
        entry = {
            'Type': entryTypes['note'],
            'Contents': res,
            'ContentsFormat': formats['json'],
            'ReadableContentsFormat': formats['markdown'],
            'HumanReadable': tableToMarkdown('ServiceNow record created successfully', mapped_record, removeNull=True),
            'EntryContext': {
                'ServiceNow.Record(val.ID===obj.ID)': createContext(mapped_record)
            }
        }

        return entry


    def create(table_name, fields, custom_fields, template):
        body = get_body(template, fields, custom_fields)
        path = 'table/' + table_name

        return send_request(path, 'post', body = body)

    def delete_ticket_command():
        ticket_id = demisto.args()['id']
        ticket_type = get_table_name(demisto.args().get('ticket_type'))

        res = delete(ticket_type, ticket_id)

        entry = {
            'Type': entryTypes['note'],
            'Contents': res,
            'ContentsFormat': formats['json'],
            'ReadableContentsFormat': formats['text'],
            'HumanReadable': 'Ticket with ID ' + ticket_id + ' was successfully deleted.'
        }

        return entry

    def delete_record_command():
        record_id = demisto.args()['id']
        table_name = demisto.args().get('table_name')

        res = delete(table_name, record_id)

        entry = {
            'Type': entryTypes['note'],
            'Contents': res,
            'ContentsFormat': formats['json'],
            'ReadableContentsFormat': formats['text'],
            'HumanReadable': 'Record with ID ' + record_id + ' was successfully deleted.'
        }

        return entry


    def delete(table_name, record_id):
        path = 'table/' + table_name + '/' + record_id

        return send_request(path, 'delete')


    def add_link_command():
        ticket_id = demisto.args()['id']
        key = 'comments' if demisto.args().get('post-as-comment', 'false').lower() == 'true' else 'work_notes'
        text = demisto.args().get('text', demisto.args()['link'])
        link = '[code]<a class="web" target="_blank" href="' + demisto.args()['link'] + '" >'+text+'</a>[/code]'
        ticket_type = get_table_name(demisto.args().get('ticket_type'))

        res = add_link(ticket_id, ticket_type, key, link)

        hr = get_ticket_human_readable(res['result'], ticket_type)
        entry = {
            'Type': entryTypes['note'],
            'Contents': res,
            'ContentsFormat': formats['json'],
            'ReadableContentsFormat': formats['markdown'],
            'HumanReadable': tableToMarkdown('Link successfully added to ServiceNow ticket', hr, removeNull=True)
        }

        return entry


    def add_link(ticket_id, ticket_type, key, link):
        body = {}
        body[key] = link
        path = 'table/' + ticket_type + '/' + ticket_id

        return send_request(path, 'patch', body=body)

    def add_comment_command():
        ticket_id = demisto.args()['id']
        key = 'comments' if demisto.args().get('post-as-comment', 'false').lower() == 'true' else 'work_notes'
        text = demisto.args()['comment']
        ticket_type = get_table_name(demisto.args().get('ticket_type'))

        res = add_comment(ticket_id, ticket_type, key, text)

        hr = get_ticket_human_readable(res['result'], ticket_type)
        entry = {
            'Type': entryTypes['note'],
            'Contents': res,
            'ContentsFormat': formats['json'],
            'ReadableContentsFormat': formats['markdown'],
            'HumanReadable': tableToMarkdown('Comment successfully added to ServiceNow ticket', hr, removeNull=True)
        }

        return entry

    def add_comment(ticket_id, ticket_type, key, text):
        body = {}
        body[key] = text
        path = 'table/' + ticket_type + '/' + ticket_id

        return send_request(path, 'patch', body=body)

    def query_tickets_command():
        sysparm_limit = demisto.args().get('limit', DEFAULTS['limit'])
        sysparm_query = demisto.args().get('query')
        sysparm_offset = demisto.args().get('offset', DEFAULTS['offset'])

        if not sysparm_query:
            #backward compatibility
            sysparm_query = demisto.args().get('sysparm_query')
        ticket_type = get_table_name(demisto.args().get('ticket_type'))

        res = query(ticket_type, sysparm_limit, sysparm_offset, sysparm_query)

        if not res or 'result' not in res or len(res['result']) == 0:
            return 'No results found'

        hr = get_ticket_human_readable(res['result'], ticket_type)
        context = get_ticket_context(res['result'], ticket_type)

        headers = ['System ID','Number','Impact','Urgency','Severity','Priority','State','Created On','Created By','Active','Close notes','Close code',
                   'Description','Opened at','Due date','Resolved by','Resolved at','SLA due','Short description','Additional Comments']

        entry = {
            'Type': entryTypes['note'],
            'Contents': res,
            'ContentsFormat': formats['json'],
            'ReadableContentsFormat': formats['markdown'],
            'HumanReadable': tableToMarkdown('ServiceNow tickets', hr, headers=headers, removeNull=True),
            'EntryContext': {
                  'Ticket(val.ID===obj.ID)': context,
                  'ServiceNow.Ticket(val.ID===obj.ID)': context
            }
        }

        return entry


    def query_table_command():
        table_name = demisto.args()['table_name']
        sysparm_limit = demisto.args().get('limit', DEFAULTS['limit'])
        sysparm_query = demisto.args().get('query')
        sysparm_offset = demisto.args().get('offset', DEFAULTS['offset'])
        fields = demisto.args().get('fields')

        res = query(table_name, sysparm_limit, sysparm_offset, sysparm_query)

        if not res or 'result' not in res or len(res['result']) == 0:
            return 'No results found'

        entry = {
            'Type': entryTypes['note'],
            'Contents': res,
            'ContentsFormat': formats['json']
        }

        result = res['result']

        if fields:
            fields = argToList(fields)
            if 'sys_id' not in fields:
                # ID is added by default
                fields.append('sys_id')
            # Filter the records according to the given fields
            records = [dict(filter(lambda kv_pair: kv_pair[0] in fields, r.iteritems())) for r in res['result']]
            for r in records:
                r['ID'] = r.pop('sys_id')
                for k,v in r.iteritems():
                    if isinstance(v, dict):
                        # For objects that refer to a record in the database, take their value (system ID).
                        r[k] = v.get('value', v)
            entry['ReadableContentsFormat'] = formats['markdown']
            entry['HumanReadable'] = tableToMarkdown('ServiceNow records', records, removeNull=True)
            entry['EntryContext'] = {
                'ServiceNow.Record(val.ID===obj.ID)': createContext(records)
            }
        else:
            mapped_records = [{DEFAULT_RECORD_FIELDS[k]: r[k] for k in DEFAULT_RECORD_FIELDS} for r in result]
            entry['ReadableContentsFormat'] = formats['markdown']
            entry['HumanReadable'] = tableToMarkdown('ServiceNow records', mapped_records, removeNull=True)
            entry['EntryContext'] = {
                'ServiceNow.Record(val.ID===obj.ID)': createContext(mapped_records)
            }

        return entry


    def query(table_name, sysparm_limit, sysparm_offset, sysparm_query):
        query_params = {}
        query_params['sysparm_limit'] = sysparm_limit
        query_params['sysparm_offset'] = sysparm_offset
        if sysparm_query:
            query_params['sysparm_query'] = sysparm_query

        path = 'table/' + table_name

        return send_request(path, 'get', params = query_params)


    def upload_file_command():
        ticket_type = get_table_name(demisto.args().get('ticket_type'))
        ticket_id = demisto.args()['id']
        file_id = demisto.args()['file_id']
        file_name = demisto.args().get('file_name',
                                    demisto.dt(demisto.context(), "File(val.EntryID=='"+file_id+"').Name"))
        file_name = file_name[0] if isinstance(file_name, list) else file_name

        res = upload_file(ticket_id, file_id, file_name, ticket_type)

        hr = {
            'Filename': res['result']['file_name'],
            'Download link': res['result']['download_link'],
            'System ID': res['result']['sys_id']
        }

        context = {
            'ID': ticket_id,
            'File': {}
        }
        context['File']['Filename'] = res['result']['file_name']
        context['File']['Link'] = res['result']['download_link']
        context['File']['SystemID'] = res['result']['sys_id']

        entry = {
            'Type': entryTypes['note'],
            'Contents': res,
            'ContentsFormat': formats['json'],
            'ReadableContentsFormat': formats['markdown'],
            'HumanReadable': tableToMarkdown('File uploaded successfully', hr),
            'EntryContext': {
                'ServiceNow.Ticket(val.ID===obj.ID)' : context,
                'Ticket(val.ID===obj.ID)' : context
            }
        }

        return entry


    def upload_file(ticket_id, file_id, file_name, ticket_type):
        headers = {
            'Accept': 'application/json'
        }

        body = {
            'table_name': ticket_type,
            'table_sys_id': ticket_id,
            'file_name': file_name
        }

        path = 'attachment/upload'

        return send_request(path, 'post', headers = headers, body = body, file = {'id': file_id, 'name': file_name})

    # Deprecated
    def get_computer_command():
        table_name = 'cmdb_ci_computer'
        computer_name = demisto.args()['computerName']

        res = query(table_name, None, 0, 'u_code=' + computer_name)

        if not res or 'result' not in res:
            return 'Cannot find computer'
        elif isinstance(res['result'], list):
            if len(res['result']) == 0:
                return 'Cannot find computer'
            computer = res['result'][0]
        else:
            computer = res['result']

        if computer['u_code'] != computer_name:
            return 'Computer not found'

        hr = {
            'ID': computer['sys_id'],
            'u_code (computer name)': computer['u_code'],
            'Support group': computer['support_group'],
            'Operating System': computer['os'],
            'Comments': computer['comments']
        }

        ec = createContext(computer, removeNull=True)
        if 'support_group' in computer:
            ec['support_group'] = computer['support_group']['value'] if 'value' in computer['support_group'] else ''

        entry = {
            'Type': entryTypes['note'],
            'Contents': computer,
            'ContentsFormat': formats['json'],
            'ReadableContentsFormat': formats['markdown'],
            'HumanReadable': tableToMarkdown('ServiceNow Computer', hr),
            'EntryContext': {
                  'ServiceNowComputer(val.sys_id==obj.sys_id)': ec,
            }
        }

        return entry


    def query_computers_command():
        table_name = 'cmdb_ci_computer'
        computer_id = demisto.args().get('computer_id')
        computer_name = demisto.args().get('computer_name')
        asset_tag = demisto.args().get('asset_tag')
        computer_query = demisto.args().get('query', {})
        offset = demisto.args().get('offset', DEFAULTS['offset'])
        limit = demisto.args().get('limit', DEFAULTS['limit'])

        if computer_id:
            res = get(table_name, computer_id)
        else:
            if computer_name:
                computer_query = 'name=' + computer_name
            elif asset_tag:
                computer_query = 'asset_tag=' + asset_tag

            res = query(table_name, limit, offset, computer_query)

        if not res or 'result' not in res:
            return 'No computers found'

        computers = res['result']
        if not isinstance(computers, list):
            computers = [computers]

        if len(computers) == 0:
            return 'No computers found'

        headers = ['ID','AssetTag','Name','DisplayName','SupportGroup','OperatingSystem','Company','AssignedTo','State','Cost','Comments']

        mapped_computers = [{
            'ID': computer['sys_id'],
            'AssetTag': computer['asset_tag'],
            'Name': computer['name'],
            'DisplayName': '{} - {}'.format(computer['asset_tag'], computer['name']),
            'SupportGroup': computer['support_group'],
            'OperatingSystem': computer['os'],
            'Company': computer.get('company', {}).get('value') if isinstance(computer['company'], dict) else computer['company'],
            'AssignedTo': computer.get('assigned_to', {}).get('value') if isinstance(computer['assigned_to'], dict) else computer['assigned_to'],
            'State': COMPUTER_STATUS.get(computer['install_status'], computer['install_status']),
            'Cost': '{} {}'.format(computer['cost'], computer['cost_cc']),
            'Comments': computer['comments']
        } for computer in computers]

        entry = {
            'Type': entryTypes['note'],
            'Contents': res,
            'ContentsFormat': formats['json'],
            'ReadableContentsFormat': formats['markdown'],
            'HumanReadable': tableToMarkdown('ServiceNow Computers', mapped_computers, headers=headers, removeNull=True),
            'EntryContext': {
                  'ServiceNow.Computer(val.ID===obj.ID)': createContext(mapped_computers, removeNull=True),
            }
        }

        return entry


    def query_groups_command():
        table_name = 'sys_user_group'
        group_id = demisto.args().get('group_id')
        group_name = demisto.args().get('group_name')
        group_query = demisto.args().get('query', {})
        offset = demisto.args().get('offset', DEFAULTS['offset'])
        limit = demisto.args().get('limit', DEFAULTS['limit'])

        if group_id:
            res = get(table_name, group_id)
        else:
            if group_name:
                group_query = 'name=' + group_name
            res = query(table_name, limit, offset, group_query)

        if not res or 'result' not in res:
            return 'No groups found'

        groups = res['result']
        if not isinstance(groups, list):
            groups = [groups]

        if len(groups) == 0:
            return 'No groups found'

        headers = ['ID','Description','Name','Active','Manager','Updated']

        mapped_groups = [{
            'ID': group['sys_id'],
            'Description': group['description'],
            'Name': group['name'],
            'Active': group['active'],
            'Manager': group.get('manager', {}).get('value') if isinstance(group['manager'], dict) else group['manager'],
            'Updated': group['sys_updated_on'],
        } for group in groups]

        entry = {
            'Type': entryTypes['note'],
            'Contents': res,
            'ContentsFormat': formats['json'],
            'ReadableContentsFormat': formats['markdown'],
            'HumanReadable': tableToMarkdown('ServiceNow Groups', mapped_groups, headers=headers, removeNull=True),
            'EntryContext': {
                  'ServiceNow.Group(val.ID===obj.ID)': createContext(mapped_groups, removeNull=True),
            }
        }

        return entry


    def query_users_command():
        table_name = 'sys_user'
        user_id = demisto.args().get('user_id')
        user_name = demisto.args().get('user_name')
        user_query = demisto.args().get('query', {})
        offset = demisto.args().get('offset', DEFAULTS['offset'])
        limit = demisto.args().get('limit', DEFAULTS['limit'])

        if user_id:
            res = get(table_name, user_id)
        else:
            if user_name:
                user_query = 'user_name=' + user_name
            res = query(table_name, limit, offset, user_query)

        if not res or 'result' not in res:
            return 'No users found'

        users = res['result']
        if not isinstance(users, list):
            users = [users]

        if len(users) == 0:
            return 'No users found'

        headers = ['ID','Name','UserName','Email','Created','Updated']

        mapped_users = [{
            'ID': user['sys_id'],
            'Name': '{} {}'.format(user['first_name'], user['last_name']),
            'UserName': user['user_name'],
            'Email': user['email'],
            'Created': user['sys_created_on'],
            'Updated': user['sys_updated_on'],
        } for user in users]

        entry = {
            'Type': entryTypes['note'],
            'Contents': res,
            'ContentsFormat': formats['json'],
            'ReadableContentsFormat': formats['markdown'],
            'HumanReadable': tableToMarkdown('ServiceNow Users', mapped_users, headers=headers, removeNull=True),
            'EntryContext': {
                  'ServiceNow.User(val.ID===obj.ID)': createContext(mapped_users, removeNull=True),
            }
        }

        return entry

    # Deprecated
    def get_groups_command():
        table_name = 'sys_user_group'
        group_name = demisto.args()['name']
        res = query(table_name, None, 0, 'name=' + group_name)

        if not res or 'result' not in res:
            return 'No groups found'

        hr_groups = []
        context_groups = []

        for group in res['result']:
            if group['name'] == group_name:
                hr_groups.append({
                    'ID': group['sys_id'],
                    'Name': group['name'],
                    'Description': group['description'],
                    'Email': group['email'],
                    'Active': group['active'],
                    'Manager': ['manager']
                })
                context_groups.append({
                    'GroupId': group['sys_id'],
                    'GroupName': group['name']
                })

        entry = {
            'Type': entryTypes['note'],
            'Contents': res,
            'ContentsFormat': formats['json'],
            'ReadableContentsFormat': formats['markdown'],
            'HumanReadable': tableToMarkdown('ServiceNow Group', hr_groups),
            'EntryContext': {
                  'ServiceNowGroups(val.GroupId==obj.GroupId)': context_groups,
            }
        }

        return entry

    def list_table_fields_command():
        table_name = demisto.args()['table_name']

        res = get_table_fields(table_name)

        if not res or 'result' not in res:
            return 'Cannot find table'

        if len(res['result']) == 0:
            return 'Table contains no records'

        fields = [{'Name': k} for k,v in res['result'][0].iteritems()]

        entry = {
            'Type': entryTypes['note'],
            'Contents': res,
            'ContentsFormat': formats['json'],
            'ReadableContentsFormat': formats['markdown'],
            'HumanReadable': tableToMarkdown('ServiceNow Table fields - ' + table_name, fields),
            'EntryContext': {
                  'ServiceNow.Field': createContext(fields),
            }
        }

        return entry

    def get_table_fields(table_name):
        # Get one record
        path = 'table/' + table_name + '?sysparm_limit=1'
        res = send_request(path, 'GET')

        return res

    def get_table_name_command():
        label = demisto.args()['label']
        offset = demisto.args().get('offset', DEFAULTS['offset'])
        limit = demisto.args().get('limit', DEFAULTS['limit'])

        table_query = 'label=' + label

        res = query('sys_db_object', limit, offset, table_query)

        if not res or 'result' not in res:
            return 'Cannot find table'

        tables = res['result']

        if len(tables) == 0:
            return 'Cannot find table'

        headers = ['ID', 'Name', 'SystemName']

        mapped_tables = [{
            'ID': table['sys_id'],
            'Name': table['name'],
            'SystemName': table['sys_name']
        } for table in tables]

        entry = {
            'Type': entryTypes['note'],
            'Contents': res,
            'ContentsFormat': formats['json'],
            'ReadableContentsFormat': formats['markdown'],
            'HumanReadable': tableToMarkdown('ServiceNow Tables for label - ' + label, mapped_tables, headers=headers),
            'EntryContext': {
                  'ServiceNow.Table(val.ID===obj.ID)': createContext(mapped_tables),
            }
        }

        return entry


    def fetch_incidents():
        query_params = {}
        incidents = []
        sysparm_query = demisto.params().get('query')
        sysparm_query = demisto.params().get('sysparm_query')
        sysparm_limit = demisto.params().get('fetch_limit', DEFAULTS['fetch_limit'])
        ticket_type = demisto.params()['ticket_type']
        get_attachments = demisto.params().get('get_attachments', False)

        last_run = demisto.getLastRun()
        if 'time' not in last_run:
            snow_time = get_snow_time(-10)
        else:
            snow_time = last_run['time']

        query_params['sysparm_query'] = 'ORDERBYopened_at^opened_at>' + snow_time
        query_params['sysparm_limit'] = sysparm_limit
        if sysparm_query:
            query_params['sysparm_query'] += '^' + sysparm_query

        path = 'table/' + ticket_type

        res = send_request(path, 'get', params = query_params)

        for result in res['result']:
            labels = []

            for k,v in result.iteritems():
                if isinstance(v, basestring):
                    labels.append({
                        'type': k,
                        'value': v
                    })
                else:
                    labels.append({
                        'type': k,
                        'value': json.dumps(v)
                    })

            severity = int(result['severity']) if 'severity' in result else 0

            file_names = []
            if get_attachments:
                file_entries = get_ticket_attachment_entries(result['sys_id'])
                for file_result in file_entries:
                    if file_result['Type'] == entryTypes['error']:
                        return_error(file_result['Contents'])
                    file_names.append({
                        'path': file_result['FileID'],
                        'name': file_result['File']
                    })

            incidents.append({
                'name': 'ServiceNow Incident ' + result['number'],
                'labels': labels,
                'details': json.dumps(result),
                'severity': severity,
                'attachment': file_names,
                'rawJSON': json.dumps(result)
            })

            snow_time = result['opened_at']

        demisto.incidents(incidents)
        demisto.setLastRun({'time': snow_time})

    LOG('Executing command ' + demisto.command())

    try:
        if demisto.command() == 'test-module':
            path = "table/incident?sysparm_limit=1"
            res = send_request(path, 'GET')
            if 'result' not in res:
                return_error('ServiceNow error: ' + str(res))
            demisto.results('ok')
        elif demisto.command() == 'fetch-incidents':
            fetch_incidents()
        elif demisto.command() == 'servicenow-get' or demisto.command() == 'servicenow-incident-update' or demisto.command() == 'servicenow-get-ticket':
            demisto.results(get_ticket_command())
        elif demisto.command() == 'servicenow-update' or demisto.command() == 'servicenow-incident-update' or demisto.command() == 'servicenow-update-ticket':
            demisto.results(update_ticket_command())
        elif demisto.command() == 'servicenow-create' or demisto.command() == 'servicenow-incident-create' or demisto.command() == 'servicenow-create-ticket':
            demisto.results(create_ticket_command())
        elif demisto.command() == 'servicenow-delete-ticket':
            demisto.results(delete_ticket_command())
        elif demisto.command() == 'servicenow-add-link' or demisto.command() == 'servicenow-incident-add-link':
            demisto.results(add_link_command())
        elif demisto.command() == 'servicenow-add-comment' or demisto.command() == 'servicenow-incident-add-comment':
            demisto.results(add_comment_command())
        elif demisto.command() == 'servicenow-query' or demisto.command() == 'servicenow-incidents-query' or demisto.command() == 'servicenow-query-tickets':
            demisto.results(query_tickets_command())
        elif demisto.command() == 'servicenow-upload-file' or demisto.command() == 'servicenow-incident-upload-file':
            demisto.results(upload_file_command())
        elif demisto.command() == 'servicenow-query-table':
            demisto.results(query_table_command())
        elif demisto.command() == 'servicenow-get-computer':
            demisto.results(get_computer_command())
        elif demisto.command() == 'servicenow-query-computers':
            demisto.results(query_computers_command())
        elif demisto.command() == 'servicenow-query-groups':
            demisto.results(query_groups_command())
        elif demisto.command() == 'servicenow-query-users':
            demisto.results(query_users_command())
        elif demisto.command() == 'servicenow-get-groups':
            demisto.results(get_groups_command())
        elif demisto.command() == 'servicenow-get-record':
            demisto.results(get_record_command())
        elif demisto.command() == 'servicenow-update-record':
            demisto.results(update_record_command())
        elif demisto.command() == 'servicenow-create-record':
            demisto.results(create_record_command())
        elif demisto.command() == 'servicenow-delete-record':
            demisto.results(delete_record_command())
        if demisto.command() == 'servicenow-list-table-fields':
            demisto.results(list_table_fields_command())
        if demisto.command() == 'servicenow-get-table-name':
            demisto.results(get_table_name_command())
    except Exception as e:
        LOG(e)
        LOG.print_log()
        return_error(e.message)
  type: python
  commands:
  - name: servicenow-get-ticket
    arguments:
    - name: id
      default: true
      description: Ticket System ID
    - name: ticket_type
      auto: PREDEFINED
      predefined:
      - incident
      - problem
      - change_request
      - sc_request
      - sc_task
      description: Ticket type
      defaultValue: incident
    - name: number
      description: Ticket number to retrieve
    - name: get_attachments
      auto: PREDEFINED
      predefined:
      - "true"
      - "false"
      description: Whether to retrieve ticket attachments, default false
      defaultValue: "false"
    outputs:
    - contextPath: ServiceNow.Ticket.ID
      description: ServiceNow ticket ID
      type: string
    - contextPath: ServiceNow.Ticket.OpenedBy
      description: ServiceNow ticket opener ID
      type: string
    - contextPath: ServiceNow.Ticket.CreatedOn
      description: ServiceNow ticket creation date.
      type: date
    - contextPath: ServiceNow.Ticket.Assignee
      description: ServiceNow ticket assignee ID
      type: string
    - contextPath: ServiceNow.Ticket.State
      description: ServiceNow ticket state
      type: string
    - contextPath: ServiceNow.Ticket.Summary
      description: ServiceNow ticket short summary
      type: string
    - contextPath: ServiceNow.Ticket.Number
      description: ServiceNow ticket number
      type: string
    - contextPath: ServiceNow.Ticket.Active
      description: ServiceNow ticket active
      type: boolean
    - contextPath: ServiceNow.Ticket.AdditionalComments
      description: ServiceNow ticket comments
      type: string
    - contextPath: ServiceNow.Ticket.Priority
      description: ServiceNow ticket priority
      type: string
    - contextPath: ServiceNow.Ticket.OpenedAt
      description: ServiceNow ticket opening time
      type: date
    - contextPath: ServiceNow.Ticket.ResolvedBy
      description: ServiceNow ticket resolver ID
      type: string
    - contextPath: ServiceNow.Ticket.CloseCode
      description: ServiceNow ticket close code
      type: string
    - contextPath: File.Info
      description: Attachment file info
      type: string
    - contextPath: File.Name
      description: Attachment file name
      type: string
    - contextPath: File.Size
      description: Attachment file size
      type: number
    - contextPath: File.SHA1
      description: Attachment file SHA1
      type: string
    - contextPath: File.SHA256
      description: Attachment file SHA256
      type: string
    - contextPath: File.EntryID
      description: Attachment file entry ID
      type: string
    - contextPath: File.Type
      description: Attachment file type
      type: string
    - contextPath: File.MD5
      description: Attachment file MD5
      type: string
    description: Retrieve ticket information by specific ticket ID
  - name: servicenow-get
    deprecated: true
    arguments:
    - name: id
      default: true
      description: Ticket System ID to retrieve
    - name: ticket_type
      auto: PREDEFINED
      predefined:
      - incident
      - problem
      - change_request
      - sc_request
      - sc_task
      description: Ticket type
      defaultValue: incident
    - name: number
      description: Ticket number to retrieve
    - name: get_attachments
      description: Whether to retrieve ticket attachments, default false
    outputs:
    - contextPath: Ticket.ID
      description: The unique ticket identifier(sys_id).
      type: string
    - contextPath: Ticket.Creator
      description: A string field that indicates the user who created the ticket.
      type: string
    - contextPath: Ticket.CreatedOn
      description: The date and time when the ticket was created.
      type: date
    - contextPath: Ticket.Assignee
      description: Specifies the user assigned to complete the ticket. By default,
        this field uses a reference qualifier to only display users with the itil
        role.
      type: string
    - contextPath: Ticket.State
      description: Status of the ticket.
      type: string
    - contextPath: Ticket.Summary
      description: A human-readable title for the record.
      type: string
    - contextPath: Ticket.Number
      description: The display value of the ticket.
      type: string
    - contextPath: Ticket.Active
      description: Specifies whether work is still being done on a task or whether
        the work for the task is complete.
      type: boolean
    - contextPath: Ticket.AdditionalComments
      description: Comments about the task record.
    - contextPath: Ticket.Priority
      description: Specifies how high a priority the ticket should be for the assignee.
      type: string
    - contextPath: Ticket.OpenedAt
      description: The date and time when the ticket was opened for the first time.
      type: date
    - contextPath: File.Info
      description: Attachment file info
      type: string
    - contextPath: File.Name
      description: Attachment file name
      type: string
    - contextPath: File.Size
      description: Attachment file size
      type: number
    - contextPath: File.SHA1
      description: Attachment file SHA1
      type: string
    - contextPath: File.SHA256
      description: Attachment file SHA256
      type: string
    - contextPath: File.EntryID
      description: Attachment file entry ID
      type: string
    - contextPath: File.Type
      description: Attachment file type
      type: string
    - contextPath: File.MD5
      description: Attachment file MD5
      type: string
    description: Deprecated. Use servicenow-get-ticket or servicenow-get-record instead
  - name: servicenow-incident-get
    deprecated: true
    arguments:
    - name: id
      default: true
      description: Ticket System ID to retrieve
    - name: ticket_type
      auto: PREDEFINED
      predefined:
      - incident
      - problem
      - change_request
      description: Ticket type
      defaultValue: incident
    - name: number
      description: Ticket number to retrieve
    outputs:
    - contextPath: Ticket.ID
      description: ServiceNow ticket System ID
      type: string
    - contextPath: Ticket.Creator
      description: ServiceNow ticket creator
      type: string
    - contextPath: Ticket.Assignee
      description: ServiceNow ticket assignee
      type: string
    - contextPath: Ticket.State
      description: ServiceNow ticket state
      type: string
    - contextPath: Ticket.Summary
      description: ServiceNow ticket short summary
      type: string
    - contextPath: Ticket.Number
      description: ServiceNow ticket number
      type: string
    description: Deprecated. Use servicenow-get-ticket or servicenow-get-record instead
  - name: servicenow-create-ticket
    arguments:
    - name: short_description
      description: Short description of the ticket
    - name: ticket_type
      auto: PREDEFINED
      predefined:
      - incident
      - problem
      - change_request
      - sc_request
      - sc_task
      description: Ticket type
      defaultValue: incident
    - name: urgency
      auto: PREDEFINED
      predefined:
      - 3 - Low
      - 2 - Medium
      - 1 - High
      description: Ticket urgency
    - name: severity
      auto: PREDEFINED
      predefined:
      - 3 - Low
      - 2 - Medium
      - 1 - High
      description: Ticket severity
    - name: impact
      auto: PREDEFINED
      predefined:
      - 3 - Low
      - 2 - Medium
      - 1 - High
      description: Ticket impact
    - name: active
      auto: PREDEFINED
      predefined:
      - "true"
      - "false"
      description: Set ticket as Active
    - name: activity_due
      description: Set ticket ActivityDue - format "2016-07-02 21:51:11"
    - name: additional_assignee_list
      description: List of assigned users to the ticket
    - name: approval_history
      description: Ticket history approval
    - name: approval_set
      description: Set ticket ApprovalSet - format "2016-07-02 21:51:11"
    - name: assigned_to
      description: To whom the ticket is assigned
    - name: business_duration
      description: 'Format: YYYY-MM-DD HH:MM:SS'
    - name: business_service
      description: Business service
    - name: business_stc
      description: Business source
    - name: calendar_duration
      description: 'Format: YYYY-MM-DD HH:MM:SS'
    - name: caller_id
      description: UID Format
    - name: category
      description: Category of ticket
    - name: caused_by
      description: UID Format
    - name: close_code
      auto: PREDEFINED
      predefined:
      - Solved (Work Around)
      - Solved (Permanently)
      - Solved Remotely (Work Around)
      - Solved Remotely (Permanently)
      - Not Solved (Not Reproducible)
      - Not Solved (Too Costly)
      - Closed/Resolved by Caller
      description: Ticket's close code
    - name: close_notes
      description: Close notes of the ticket
    - name: closed_at
      description: 'Format: YYYY-MM-DD HH:MM:SS'
    - name: closed_by
      description: User who closed the ticket
    - name: cmdb_ci
      description: UID Format
    - name: comments
      description: Format type journal input
    - name: comments_and_work_notes
      description: Format type journal input
    - name: company
      description: UID Format
    - name: contact_type
      description: Contact type
    - name: correlation_display
      description: Correlation display
    - name: correlation_id
      description: Correlation id
    - name: delivery_plan
      description: UID Format
    - name: display
      auto: PREDEFINED
      predefined:
      - "true"
      - "false"
      description: If you want to display comments, work_notes...
    - name: description
      description: Ticket description
    - name: due_date
      description: 'Format: YYYY-MM-DD HH:MM:SS'
    - name: escalation
      description: Escalation
    - name: expected_start
      description: 'Format: YYYY-MM-DD HH:MM:SS'
    - name: follow_up
      description: 'Format: YYYY-MM-DD HH:MM:SS'
    - name: group_list
      description: UID format list
    - name: knowledge
      auto: PREDEFINED
      predefined:
      - "true"
      - "false"
      description: Is the ticket solved in the knowledge base
    - name: location
      description: Location of the ticket
    - name: made_sla
      description: SLA of the ticket
    - name: notify
      auto: PREDEFINED
      predefined:
      - "1"
      - "0"
      description: Notify about this ticket
    - name: order
      description: Order number
    - name: parent
      description: UID Format
    - name: parent_incident
      description: UID Format
    - name: problem_id
      description: UID Format
    - name: reassignment_count
      description: How many users included in this ticket before
    - name: reopen_count
      description: How many time the ticket has been reopened
    - name: resolved_at
      description: 'Format: YYYY-MM-DD HH:MM:SS'
    - name: resolved_by
      description: UID Format
    - name: rfc
      description: UID
    - name: sla_due
      description: 'Format: YYYY-MM-DD HH:MM:SS'
    - name: subcategory
      description: Subcategory
    - name: sys_updated_by
      description: Last updated by
    - name: sys_updated_on
      description: 'Format: YYYY-MM-DD HH:MM:SS'
    - name: user_input
      description: Input from the end user
    - name: watch_list
      description: A list of watched tickets
    - name: work_end
      description: 'Format: YYYY-MM-DD HH:MM:SS'
    - name: work_notes
      description: Format journal list
    - name: work_notes_list
      description: List with UIDs
    - name: work_start
      description: Date when started to work on the ticket
    - name: assignment_group
      description: Set AssignmentGroup - sys_id of group
    - name: incident_state
      description: integer
    - name: number
      description: Ticket number
    - name: priority
      auto: PREDEFINED
      predefined:
      - 5 - Planning
      - 4 - Low
      - 3 - Moderate
      - 2 - High
      - 1 - Critical
      description: Priority of the ticket
    - name: template
      description: Template name to use as a base to create new tickets.
    - name: custom_fields
      description: 'Custom(user defined) fields in the format: fieldname1=value;fieldname2=value;...'
    - name: change_type
      auto: PREDEFINED
      predefined:
      - normal
      - standard
      - emergency
      description: Type of Change Request ticket
      defaultValue: normal
    - name: state
      description: State of the ticket, e.g., "Closed" or "7" or "7 - Closed".
    outputs:
    - contextPath: ServiceNow.Ticket.ID
      description: ServiceNow ticket ID
      type: string
    - contextPath: ServiceNow.Ticket.OpenedBy
      description: ServiceNow ticket opener ID
      type: string
    - contextPath: ServiceNow.Ticket.CreatedOn
      description: ServiceNow ticket creation date.
      type: date
    - contextPath: ServiceNow.Ticket.Assignee
      description: ServiceNow ticket assignee ID
      type: string
    - contextPath: ServiceNow.Ticket.State
      description: ServiceNow ticket state
      type: string
    - contextPath: ServiceNow.Ticket.Summary
      description: ServiceNow ticket short summary
      type: string
    - contextPath: ServiceNow.Ticket.Number
      description: ServiceNow ticket number
      type: string
    - contextPath: ServiceNow.Ticket.Active
      description: ServiceNow ticket active
      type: boolean
    - contextPath: ServiceNow.Ticket.AdditionalComments
      description: ServiceNow ticket comments
      type: string
    - contextPath: ServiceNow.Ticket.Priority
      description: ServiceNow ticket priority
      type: string
    - contextPath: ServiceNow.Ticket.OpenedAt
      description: ServiceNow ticket opening time
      type: date
    - contextPath: ServiceNow.Ticket.ResolvedBy
      description: ServiceNow ticket resolver ID
      type: string
    - contextPath: ServiceNow.Ticket.CloseCode
      description: ServiceNow ticket close code
      type: string
    description: Create new ServiceNow ticket
  - name: servicenow-create
    deprecated: true
    arguments:
    - name: short_description
      description: Short description of the ticket
    - name: ticket_type
      auto: PREDEFINED
      predefined:
      - incident
      - problem
      - change_request
      - sc_request
      - sc_task
      description: Ticket type
      defaultValue: incident
    - name: urgency
      auto: PREDEFINED
      predefined:
      - 3 - Low
      - 2 - Medium
      - 1 - High
      description: Ticket urgency
    - name: severity
      auto: PREDEFINED
      predefined:
      - 3 - Low
      - 2 - Medium
      - 1 - High
      description: Ticket severity
    - name: impact
      auto: PREDEFINED
      predefined:
      - 3 - Low
      - 2 - Medium
      - 1 - High
      description: Ticket impact
    - name: active
      auto: PREDEFINED
      predefined:
      - "true"
      - "false"
      description: Set ticket as Active
    - name: activity_due
      description: Set ticket ActivityDue - format "2016-07-02 21:51:11" glide_date_time
    - name: additional_assignee_list
      description: List of assigned users to the ticket
    - name: approval_history
      description: Ticket history approval
    - name: approval_set
      description: Set ticket ApprovalSet - format "2016-07-02 21:51:11" glide_date_time
    - name: assigned_to
      description: To whom the ticket is assigned
    - name: business_duration
      description: 'Format: YYYY-MM-DD HH:MM:SS'
    - name: business_service
      description: Business service
    - name: business_stc
      description: Business source
    - name: calendar_duration
      description: 'Format: YYYY-MM-DD HH:MM:SS'
    - name: caller_id
      description: UID Format
    - name: category
      description: Category of ticket
    - name: caused_by
      description: UID Format
    - name: close_code
      description: Ticket's close code
    - name: close_notes
      description: Close notes of the ticket
    - name: closed_at
      description: 'Format: YYYY-MM-DD HH:MM:SS'
    - name: closed_by
      description: User who closed the ticket
    - name: cmdb_ci
      description: UID Format
    - name: comments
      description: Format type journal input
    - name: comments_and_work_notes
      description: Format type journal input
    - name: company
      description: UID Format
    - name: contact_type
      description: Contact type
    - name: correlation_display
      description: Correlation display
    - name: correlation_id
      description: Correlation id
    - name: delivery_plan
      description: UID Format
    - name: display
      auto: PREDEFINED
      predefined:
      - "true"
      - "false"
      description: If you want to display comments, work_notes...
    - name: description
      description: Ticket description
    - name: due_date
      description: 'Format: YYYY-MM-DD HH:MM:SS'
    - name: escalation
      description: Escalation
    - name: expected_start
      description: 'Format: YYYY-MM-DD HH:MM:SS'
    - name: follow_up
      description: 'Format: YYYY-MM-DD HH:MM:SS'
    - name: group_list
      description: UID format list
    - name: knowledge
      auto: PREDEFINED
      predefined:
      - "true"
      - "false"
      description: Is the ticket solved in the knowledge base
    - name: location
      description: Location of the ticket
    - name: made_sla
      description: SLA of the ticket
    - name: notify
      auto: PREDEFINED
      predefined:
      - "1"
      - "0"
      description: Notify about this ticket
    - name: order
      description: Order number
    - name: parent
      description: UID Format
    - name: parent_incident
      description: UID Format
    - name: problem_id
      description: UID Format
    - name: reassignment_count
      description: How many users included in this ticket before
    - name: reopen_count
      description: How many time the ticket has been reopened
    - name: resolved_at
      description: 'Format: YYYY-MM-DD HH:MM:SS'
    - name: resolved_by
      description: UID Format
    - name: rfc
      description: UID
    - name: sla_due
      description: 'Format: YYYY-MM-DD HH:MM:SS'
    - name: subcategory
      description: Subcategory
    - name: sys_updated_by
      description: Last updated by
    - name: sys_updated_on
      description: 'Format: YYYY-MM-DD HH:MM:SS'
    - name: user_input
      description: Input from the end user
    - name: watch_list
      description: A list of watched tickets
    - name: work_end
      description: 'Format: YYYY-MM-DD HH:MM:SS'
    - name: work_notes
      description: Format journal list
    - name: work_notes_list
      description: List with UIDs
    - name: work_start
      description: Date when started to work on the ticket
    - name: assignment_group
      description: Set AssignmentGroup - uuid of group like 46b87022a9fe198101a78787e40d7547
    - name: incident_state
      description: integer
    - name: number
      description: Ticket number
    - name: priority
      auto: PREDEFINED
      predefined:
      - 5 - Planning
      - 4 - Low
      - 3 - Moderate
      - 2 - High
      - 1 - Critical
      description: Priority of the ticket (number)
    - name: template
      description: Template name to use as a base to create new tickets.
    - name: custom_fields
      description: 'Custom(user defined) fields in the format: fieldname1=value;fieldname2=value;...'
    - name: type
      auto: PREDEFINED
      predefined:
      - normal
      - standard
      - emergency
      description: Type of Change Request ticket
      defaultValue: normal
    - name: state
      description: State of the ticket
    outputs:
    - contextPath: Ticket.ID
      description: ServiceNow ticket System ID
      type: string
    - contextPath: Ticket.Creator
      description: ServiceNow ticket creator
      type: string
    - contextPath: Ticket.Assignee
      description: ServiceNow ticket assignee
      type: string
    - contextPath: Ticket.State
      description: ServiceNow ticket state
      type: string
    - contextPath: Ticket.Summary
      description: ServiceNow ticket short summary
      type: string
    - contextPath: Ticket.Number
      description: ServiceNow ticket number
      type: string
    description: Deprecated. Use servicenow-create-ticket or servicenow-create-record
      instead
  - name: servicenow-incident-create
    deprecated: true
    arguments:
    - name: short_description
      description: Short description of the ticket
    - name: ticket_type
      auto: PREDEFINED
      predefined:
      - incident
      - problem
      - change_request
      description: Ticket type
      defaultValue: incident
    - name: urgency
      description: Ticket urgency
    - name: severity
      description: Ticket severity
    - name: impact
      description: Ticket impact
    - name: active
      auto: PREDEFINED
      predefined:
      - "true"
      - "false"
      description: Set ticket as Active
    - name: activity_due
      description: Set ticket ActivityDue - format "2016-07-02 21:51:11" glide_date_time
    - name: additional_assignee_list
      description: List of assigned users to the ticket
    - name: approval_history
      description: Ticket history approval
    - name: approval_set
      description: Set ticket ApprovalSet - format "2016-07-02 21:51:11" glide_date_time
    - name: assigned_to
      description: To whom the ticket is assigned
    - name: business_duration
      description: 'Format: YYYY-MM-DD HH:MM:SS'
    - name: business_service
      description: Business service
    - name: business_stc
      description: Business source
    - name: calendar_duration
      description: 'Format: YYYY-MM-DD HH:MM:SS'
    - name: caller_id
      description: UID Format
    - name: category
      description: Category name
    - name: caused_by
      description: UID Format
    - name: close_code
      description: Ticket's close code
    - name: close_notes
      description: Close notes of the ticket
    - name: closed_at
      description: 'Format: YYYY-MM-DD HH:MM:SS'
    - name: closed_by
      description: User who closed the ticket
    - name: cmdb_ci
      description: UID Format
    - name: comments
      description: Format type journal input
    - name: comments_and_work_notes
      description: Format type journal input
    - name: company
      description: UID Format
    - name: contact_type
      description: Contact type
    - name: correlation_display
      description: Correlation display
    - name: correlation_id
      description: Correlation id
    - name: delivery_plan
      description: UID Format
    - name: display
      auto: PREDEFINED
      predefined:
      - "true"
      - "false"
      description: If you want to display comments, work_notes...
    - name: description
      description: Ticket description
    - name: due_date
      description: 'Format: YYYY-MM-DD HH:MM:SS'
    - name: escalation
      description: Escalation
    - name: expected_start
      description: 'Format: YYYY-MM-DD HH:MM:SS'
    - name: follow_up
      description: 'Format: YYYY-MM-DD HH:MM:SS'
    - name: group_list
      description: UID format list
    - name: knowledge
      auto: PREDEFINED
      predefined:
      - "true"
      - "false"
      description: Is the ticket solved in the knowledge base
    - name: location
      description: Location of the ticket
    - name: made_sla
      description: SLA of the ticket
    - name: notify
      auto: PREDEFINED
      predefined:
      - "1"
      - "0"
      description: Notify about this ticket
    - name: order
      description: Order number
    - name: parent
      description: UID Format
    - name: parent_incident
      description: UID Format
    - name: problem_id
      description: UID Format
    - name: reassignment_count
      description: How many users included in this ticket before
    - name: reopen_count
      description: How many time the ticket has been reopened
    - name: resolved_at
      description: 'Format: YYYY-MM-DD HH:MM:SS'
    - name: resolved_by
      description: UID Format
    - name: rfc
      description: UID
    - name: sla_due
      description: 'Format: YYYY-MM-DD HH:MM:SS'
    - name: subcategory
      description: Subcategory
    - name: sys_updated_by
      description: Last updated by
    - name: sys_updated_on
      description: 'Format: YYYY-MM-DD HH:MM:SS'
    - name: user_input
      description: Input from the end user
    - name: watch_list
      description: A list of watched tickets
    - name: work_end
      description: 'Format: YYYY-MM-DD HH:MM:SS'
    - name: work_notes
      description: Format journal list
    - name: work_notes_list
      description: List with UIDs
    - name: work_start
      description: Date when started to work on the ticket
    - name: assignment_group
      description: Set AssignmentGroup - uuid of group like 46b87022a9fe198101a78787e40d7547
    - name: incident_state
      description: integer
    - name: number
      description: Ticket number
    - name: priority
      description: Priority of the ticket (number)
    - name: template
      description: Template name to use as a base to create new tickets.
    outputs:
    - contextPath: Ticket.ID
      description: ServiceNow ticket System ID
      type: string
    - contextPath: Ticket.Creator
      description: ServiceNow ticket creator
      type: string
    - contextPath: Ticket.Assignee
      description: ServiceNow ticket assignee
      type: string
    - contextPath: Ticket.State
      description: ServiceNow ticket state
      type: string
    - contextPath: Ticket.Summary
      description: ServiceNow ticket short summary
      type: string
    - contextPath: Ticket.Number
      description: ServiceNow ticket number
      type: string
    description: Create a new ServiceNow ticket
  - name: servicenow-update-ticket
    arguments:
    - name: short_description
      description: Short description of the ticket
    - name: ticket_type
      auto: PREDEFINED
      predefined:
      - incident
      - problem
      - change_request
      - sc_request
      - sc_task
      description: Ticket type
      defaultValue: incident
    - name: urgency
      auto: PREDEFINED
      predefined:
      - 3 - Low
      - 2 - Medium
      - 1 - High
      description: Ticket urgency
    - name: severity
      auto: PREDEFINED
      predefined:
      - 3 - Low
      - 2 - Medium
      - 1 - High
      description: Ticket severity
    - name: impact
      auto: PREDEFINED
      predefined:
      - 3 - Low
      - 2 - Medium
      - 1 - High
      description: Ticket impact
    - name: active
      auto: PREDEFINED
      predefined:
      - "true"
      - "false"
      description: Does the ticket active(true/false)
    - name: activity_due
      description: 'Format: YYYY-MM-DD HH:MM:SS'
    - name: additional_assignee_list
      description: List of assigned users to the ticket
    - name: approval_history
      description: Ticket history approval
    - name: approval_set
      description: Set ticket ApprovalSet - format "2016-07-02 21:51:11"
    - name: assigned_to
      description: To whom the ticket is assigned
    - name: business_duration
      description: 'Format: YYYY-MM-DD HH:MM:SS'
    - name: business_service
      description: Business service
    - name: business_stc
      description: Business source
    - name: calendar_duration
      description: 'Format: YYYY-MM-DD HH:MM:SS'
    - name: caller_id
      description: UID Format
    - name: category
      description: Category name
    - name: caused_by
      description: UID Format
    - name: close_code
      auto: PREDEFINED
      predefined:
      - Solved (Work Around)
      - Solved (Permanently)
      - Solved Remotely (Work Around)
      - Solved Remotely (Permanently)
      - Not Solved (Not Reproducible)
      - Not Solved (Too Costly)
      - Closed/Resolved by Caller
      description: Ticket's close code
    - name: close_notes
      description: Close notes of the ticket
    - name: closed_at
      description: 'Format: YYYY-MM-DD HH:MM:SS'
    - name: closed_by
      description: User who closed the ticket
    - name: cmdb_ci
      description: UID Format
    - name: comments
      description: Format type journal input
    - name: comments_and_work_notes
      description: Format type journal input
    - name: company
      description: UID Format
    - name: contact_type
      description: Contact type
    - name: correlation_display
      description: Correlation display
    - name: correlation_id
      description: Correlation id
    - name: delivery_plan
      description: UID Format
    - name: display
      auto: PREDEFINED
      predefined:
      - "true"
      - "false"
      description: If you want to display comments, work_notes...
    - name: description
      description: Ticket description
    - name: due_date
      description: 'Format: YYYY-MM-DD HH:MM:SS'
    - name: escalation
      description: Escalation
    - name: expected_start
      description: 'Format: YYYY-MM-DD HH:MM:SS'
    - name: follow_up
      description: 'Format: YYYY-MM-DD HH:MM:SS'
    - name: group_list
      description: UID format list
    - name: knowledge
      auto: PREDEFINED
      predefined:
      - "true"
      - "false"
      description: Is the ticket solved in the knowledge base
    - name: location
      description: Location of the ticket
    - name: made_sla
      description: SLA of the ticket
    - name: notify
      auto: PREDEFINED
      predefined:
      - "1"
      - "0"
      description: Notify about this ticket
    - name: order
      description: Order number
    - name: parent
      description: UID Format
    - name: parent_incident
      description: UID Format
    - name: problem_id
      description: UID Format
    - name: reassignment_count
      description: How many users included in this ticket before
    - name: reopen_count
      description: How many time the ticket has been reopened
    - name: resolved_at
      description: 'Format: YYYY-MM-DD HH:MM:SS'
    - name: resolved_by
      description: UID Format
    - name: rfc
      description: UID
    - name: sla_due
      description: 'Format: YYYY-MM-DD HH:MM:SS'
    - name: subcategory
      description: Subcategory
    - name: sys_updated_by
      description: Last updated by
    - name: sys_updated_on
      description: 'Format: YYYY-MM-DD HH:MM:SS'
    - name: user_input
      description: Input from the end user
    - name: watch_list
      description: A list of watched tickets
    - name: work_end
      description: 'Format: YYYY-MM-DD HH:MM:SS'
    - name: work_notes
      description: Format journal list
    - name: work_notes_list
      description: List with UIDs
    - name: work_start
      description: Date when started to work on the ticket
    - name: assignment_group
      description: UID
    - name: incident_state
      description: integer
    - name: number
      description: Ticket number
    - name: priority
      auto: PREDEFINED
      predefined:
      - 5 - Planning
      - 4 - Low
      - 3 - Moderate
      - 2 - High
      - 1 - Critical
      description: Priority of the ticket
    - name: id
      required: true
      description: System ID of the ticket to update
    - name: custom_fields
      description: 'Custom(user defined) fields in the format: fieldname1=value;fieldname2=value;...'
    - name: change_type
      auto: PREDEFINED
      predefined:
      - normal
      - standard
      - emergency
      description: Type of Change Request ticket
      defaultValue: normal
    - name: state
      description: State of the ticket, e.g., "Closed" or "7" or "7 - Closed".
    description: Update specific ticket
  - name: servicenow-update
    deprecated: true
    arguments:
    - name: short_description
      description: Short description of the ticket
    - name: ticket_type
      auto: PREDEFINED
      predefined:
      - incident
      - problem
      - change_request
      - sc_request
      - sc_task
      description: Ticket type
      defaultValue: incident
    - name: urgency
      auto: PREDEFINED
      predefined:
      - 3 - Low
      - 2 - Medium
      - 1 - High
      description: Ticket urgency
    - name: severity
      auto: PREDEFINED
      predefined:
      - 3 - Low
      - 2 - Medium
      - 1 - High
      description: Ticket severity
    - name: impact
      auto: PREDEFINED
      predefined:
      - 3 - Low
      - 2 - Medium
      - 1 - High
      description: Ticket impact
    - name: active
      auto: PREDEFINED
      predefined:
      - "true"
      - "false"
      description: Does the ticket active(true/false)
    - name: activity_due
      description: 'Format: YYYY-MM-DD HH:MM:SS'
    - name: additional_assignee_list
      description: List of assigned users to the ticket
    - name: approval_history
      description: Ticket history approval
    - name: approval_set
      description: Set ticket ApprovalSet - format "2016-07-02 21:51:11" glide_date_time
    - name: assigned_to
      description: To whom the ticket is assigned
    - name: business_duration
      description: 'Format: YYYY-MM-DD HH:MM:SS'
    - name: business_service
      description: Business service
    - name: business_stc
      description: Business source
    - name: calendar_duration
      description: 'Format: YYYY-MM-DD HH:MM:SS'
    - name: caller_id
      description: UID Format
    - name: category
      description: Category name
    - name: caused_by
      description: UID Format
    - name: close_code
      description: Ticket's close code
    - name: close_notes
      description: Close notes of the ticket
    - name: closed_at
      description: 'Format: YYYY-MM-DD HH:MM:SS'
    - name: closed_by
      description: User who closed the ticket
    - name: cmdb_ci
      description: UID Format
    - name: comments
      description: Format type journal input
    - name: comments_and_work_notes
      description: Format type journal input
    - name: company
      description: UID Format
    - name: contact_type
      description: Contact type
    - name: correlation_display
      description: Correlation display
    - name: correlation_id
      description: Correlation id
    - name: delivery_plan
      description: UID Format
    - name: display
      auto: PREDEFINED
      predefined:
      - "true"
      - "false"
      description: If you want to display comments, work_notes...
    - name: description
      description: Ticket description
    - name: due_date
      description: 'Format: YYYY-MM-DD HH:MM:SS'
    - name: escalation
      description: Escalation
    - name: expected_start
      description: 'Format: YYYY-MM-DD HH:MM:SS'
    - name: follow_up
      description: 'Format: YYYY-MM-DD HH:MM:SS'
    - name: group_list
      description: UID format list
    - name: knowledge
      auto: PREDEFINED
      predefined:
      - "true"
      - "false"
      description: Is the ticket solved in the knowledge base
    - name: location
      description: Location of the ticket
    - name: made_sla
      description: SLA of the ticket
    - name: notify
      auto: PREDEFINED
      predefined:
      - "1"
      - "0"
      description: Notify about this ticket
    - name: order
      description: Order number
    - name: parent
      description: UID Format
    - name: parent_incident
      description: UID Format
    - name: problem_id
      description: UID Format
    - name: reassignment_count
      description: How many users included in this ticket before
    - name: reopen_count
      description: How many time the ticket has been reopened
    - name: resolved_at
      description: 'Format: YYYY-MM-DD HH:MM:SS'
    - name: resolved_by
      description: UID Format
    - name: rfc
      description: UID
    - name: sla_due
      description: 'Format: YYYY-MM-DD HH:MM:SS'
    - name: subcategory
      description: Subcategory
    - name: sys_updated_by
      description: Last updated by
    - name: sys_updated_on
      description: 'Format: YYYY-MM-DD HH:MM:SS'
    - name: user_input
      description: Input from the end user
    - name: watch_list
      description: A list of watched tickets
    - name: work_end
      description: 'Format: YYYY-MM-DD HH:MM:SS'
    - name: work_notes
      description: Format journal list
    - name: work_notes_list
      description: List with UIDs
    - name: work_start
      description: Date when started to work on the ticket
    - name: assignment_group
      description: UID
    - name: incident_state
      description: integer
    - name: number
      description: Ticket number
    - name: priority
      auto: PREDEFINED
      predefined:
      - 5 - Planning
      - 4 - Low
      - 3 - Moderate
      - 2 - High
      - 1 - Critical
      description: Priority of the ticket
    - name: id
      required: true
      description: System ID of the ticket to update
    - name: custom_fields
      description: 'Custom(user defined) fields in the format: fieldname1=value;fieldname2=value;...'
    - name: type
      auto: PREDEFINED
      predefined:
      - normal
      - standard
      - emergency
      description: Type of Change Request ticket
      defaultValue: normal
    - name: state
      description: State of the ticket
    description: Deprecated. Use servicenow-update-ticket or servicenow-update-record
      instead
  - name: servicenow-incident-update
    deprecated: true
    arguments:
    - name: short_description
      description: Short description of the ticket
    - name: ticket_type
      auto: PREDEFINED
      predefined:
      - incident
      - problem
      - change_request
      description: Ticket type
      defaultValue: incident
    - name: urgency
      description: Ticket urgency
    - name: severity
      description: Ticket severity
    - name: impact
      description: Ticket impact
    - name: active
      auto: PREDEFINED
      predefined:
      - "true"
      - "false"
      description: Does the ticket active(true/false)
    - name: activity_due
      description: 'Format: YYYY-MM-DD HH:MM:SS'
    - name: additional_assignee_list
      description: List of assigned users to the ticket
    - name: approval_history
      description: Ticket history approval
    - name: approval_set
      description: Set ticket ApprovalSet - format "2016-07-02 21:51:11" glide_date_time
    - name: assigned_to
      description: To whom the ticket is assigned
    - name: business_duration
      description: 'Format: YYYY-MM-DD HH:MM:SS'
    - name: business_service
      description: Business service
    - name: business_stc
      description: Business source
    - name: calendar_duration
      description: 'Format: YYYY-MM-DD HH:MM:SS'
    - name: caller_id
      description: UID Format
    - name: category
      description: Category name
    - name: caused_by
      description: UID Format
    - name: close_code
      description: Ticket's close code
    - name: close_notes
      description: Close notes of the ticket
    - name: closed_at
      description: 'Format: YYYY-MM-DD HH:MM:SS'
    - name: closed_by
      description: User who closed the ticket
    - name: cmdb_ci
      description: UID Format
    - name: comments
      description: Format type journal input
    - name: comments_and_work_notes
      description: Format type journal input
    - name: company
      description: UID Format
    - name: contact_type
      description: Contact type
    - name: correlation_display
      description: Correlation display
    - name: correlation_id
      description: Correlation id
    - name: delivery_plan
      description: UID Format
    - name: display
      auto: PREDEFINED
      predefined:
      - "true"
      - "false"
      description: If you want to display comments, work_notes...
    - name: description
      description: Ticket description
    - name: due_date
      description: 'Format: YYYY-MM-DD HH:MM:SS'
    - name: escalation
      description: Escalation
    - name: expected_start
      description: 'Format: YYYY-MM-DD HH:MM:SS'
    - name: follow_up
      description: 'Format: YYYY-MM-DD HH:MM:SS'
    - name: group_list
      description: UID format list
    - name: knowledge
      auto: PREDEFINED
      predefined:
      - "true"
      - "false"
      description: Is the ticket solved in the knowledge base
    - name: location
      description: Location of the ticket
    - name: made_sla
      description: SLA of the ticket
    - name: notify
      auto: PREDEFINED
      predefined:
      - "1"
      - "0"
      description: Notify about this ticket
    - name: order
      description: Order number
    - name: parent
      description: UID Format
    - name: parent_incident
      description: UID Format
    - name: problem_id
      description: UID Format
    - name: reassignment_count
      description: How many users included in this ticket before
    - name: reopen_count
      description: How many time the ticket has been reopened
    - name: resolved_at
      description: 'Format: YYYY-MM-DD HH:MM:SS'
    - name: resolved_by
      description: UID Format
    - name: rfc
      description: UID
    - name: sla_due
      description: 'Format: YYYY-MM-DD HH:MM:SS'
    - name: subcategory
      description: Subcategory
    - name: sys_updated_by
      description: Last updated by
    - name: sys_updated_on
      description: 'Format: YYYY-MM-DD HH:MM:SS'
    - name: user_input
      description: Input from the end user
    - name: watch_list
      description: A list of watched tickets
    - name: work_end
      description: 'Format: YYYY-MM-DD HH:MM:SS'
    - name: work_notes
      description: Format journal list
    - name: work_notes_list
      description: List with UIDs
    - name: work_start
      description: Date when started to work on the ticket
    - name: assignment_group
      description: UID
    - name: incident_state
      description: integer
    - name: number
      description: Ticket number
    - name: priority
      description: Priority of the ticket (number)
    - name: id
      required: true
      description: System ID of the ticket to update
    description: Deprecated. Use servicenow-update-ticket or servicenow-update-record
      instead
  - name: servicenow-delete-ticket
    arguments:
    - name: id
      required: true
      description: Ticket System ID
    - name: ticket_type
      auto: PREDEFINED
      predefined:
      - incident
      - problem
      - change_request
      - sc_request
      - sc_task
      description: Ticket type
    description: Delete a ticket from ServiceNow
  - name: servicenow-add-link
    arguments:
    - name: id
      required: true
      description: Ticket System ID
    - name: ticket_type
      auto: PREDEFINED
      predefined:
      - incident
      - problem
      - change_request
      - sc_request
      - sc_task
      description: Ticket type
      defaultValue: incident
    - name: link
      required: true
      description: The actual link to publish in ServiceNow ticket, valid url format,
        like http://www.demisto.com
    - name: post-as-comment
      description: Publish the link as comment on the ticket, if false will publish
        the link as WorkNote, format bool
    - name: text
      description: The text to represent the link
    description: Add a link to specific ticket
  - name: servicenow-incident-add-link
    deprecated: true
    arguments:
    - name: id
      required: true
      description: Ticket System ID
    - name: ticket_type
      auto: PREDEFINED
      predefined:
      - incident
      - problem
      - change_request
      description: Ticket type
      defaultValue: incident
    - name: link
      required: true
      description: The actual link to publish in ServiceNow ticket, valid url format,
        like http://www.demisto.com
    - name: post-as-comment
      description: Publish the link as comment on the ticket, by default true, if
        false will publish the link as WorkNote, format bool
    - name: text
      description: The text to represent the link
    description: Deprecated. Use servicenow-add-link instead.
  - name: servicenow-add-comment
    arguments:
    - name: id
      required: true
      description: Ticket System ID
    - name: ticket_type
      auto: PREDEFINED
      predefined:
      - incident
      - problem
      - change_request
      - sc_request
      - sc_task
      description: Ticket type
      defaultValue: incident
    - name: comment
      required: true
      description: Comment to add
    - name: post-as-comment
      description: Publish the link as comment on the ticket, if false will publish
        the link as WorkNote, format bool
    description: Add comment to specific ticket by providing ticket id
  - name: servicenow-incident-add-comment
    deprecated: true
    arguments:
    - name: id
      required: true
      description: Ticket System ID
    - name: ticket_type
      auto: PREDEFINED
      predefined:
      - incident
      - problem
      - change_request
      description: Ticket type
      defaultValue: incident
    - name: comment
      required: true
      description: Comment to add
    - name: post-as-comment
      description: Publish the link as comment on the ticket, if false will publish
        the link as WorkNote, format bool
    description: Deprecated. Use servicenow-add-comment instead.
  - name: servicenow-query-tickets
    arguments:
    - name: limit
      description: Limit for how many tickets to retrieve
      defaultValue: "10"
    - name: ticket_type
      auto: PREDEFINED
      predefined:
      - incident
      - problem
      - change_request
      - sc_request
      - sc_task
      description: Ticket type
      defaultValue: incident
    - name: query
      description: The query to run. To learn about querying in ServiceNow, see https://docs.servicenow.com/bundle/istanbul-servicenow-platform/page/use/common-ui-elements/reference/r_OpAvailableFiltersQueries.html
    - name: offset
      description: Starting record index to begin retrieving records from
      defaultValue: "0"
    outputs:
    - contextPath: Ticket.ID
      description: The unique ticket identifier.
      type: string
    - contextPath: Ticket.Creator
      description: A string field that indicates the user who created the ticket.
      type: string
    - contextPath: Ticket.CreatedOn
      description: The date and time when the ticket was created.
      type: date
    - contextPath: Ticket.Assignee
      description: Specifies the user assigned to complete the ticket. By default,
        this field uses a reference qualifier to only display users with the itil
        role.
      type: string
    - contextPath: Ticket.State
      description: Status of the ticket.
      type: string
    - contextPath: Ticket.Summary
      description: A human-readable title for the record.
      type: string
    - contextPath: Ticket.Number
      description: The display value of the ticket.
      type: string
    - contextPath: Ticket.Active
      description: Specifies whether work is still being done on a task or whether
        the work for the task is complete.
      type: boolean
    - contextPath: Ticket.AdditionalComments
      description: Comments about the task record.
    - contextPath: Ticket.Priority
      description: Specifies how high a priority the ticket should be for the assignee.
      type: string
    - contextPath: Ticket.OpenedAt
      description: The date and time when the ticket was opened for the first time.
      type: date
    - contextPath: Ticket.Escalation
      description: Indicates how long the ticket has been open.
      type: string
    description: Retrieve ticket info with a query
  - name: servicenow-query
    deprecated: true
    arguments:
    - name: limit
      description: Limit for how many tickets to retrieve
      defaultValue: "10"
    - name: sysparm_query
      deprecated: true
      description: Query
    - name: ticket_type
      auto: PREDEFINED
      predefined:
      - incident
      - problem
      - change_request
      - sc_request
      - sc_task
      description: Ticket type
      defaultValue: incident
    - name: query
      description: The query to run. To learn about querying in ServiceNow, see https://docs.servicenow.com/bundle/istanbul-servicenow-platform/page/use/common-ui-elements/reference/r_OpAvailableFiltersQueries.html
    outputs:
    - contextPath: Ticket.ID
      description: ServiceNow ticket System ID
      type: string
    - contextPath: Ticket.Creator
      description: ServiceNow ticket creator
      type: string
    - contextPath: Ticket.Assignee
      description: ServiceNow ticket assignee
      type: string
    - contextPath: Ticket.State
      description: ServiceNow ticket state
      type: string
    - contextPath: Ticket.Summary
      description: ServiceNow ticket short summary
      type: string
    - contextPath: Ticket.Number
      description: ServiceNow ticket number
      type: string
    description: Deprecated. Use servicenow-query-table or servicenow-query-tickets
      instead.
  - name: servicenow-incidents-query
    deprecated: true
    arguments:
    - name: limit
      description: Limit for how many tickets to retrieve
      defaultValue: "10"
    - name: sysparm_query
      description: Query
    - name: ticket_type
      auto: PREDEFINED
      predefined:
      - incident
      - problem
      - change_request
      description: Ticket type
      defaultValue: incident
    outputs:
    - contextPath: Ticket.ID
      description: ServiceNow ticket System ID
      type: string
    - contextPath: Ticket.Creator
      description: ServiceNow ticket creator
      type: string
    - contextPath: Ticket.Assignee
      description: ServiceNow ticket assignee
      type: string
    - contextPath: Ticket.State
      description: ServiceNow ticket state
      type: string
    - contextPath: Ticket.Summary
      description: ServiceNow ticket short summary
      type: string
    - contextPath: Ticket.Number
      description: ServiceNow ticket number
      type: string
    description: Deprecated. Use servicenow-query-table or servicenow-query-tickets
      instead.
  - name: servicenow-upload-file
    arguments:
    - name: id
      required: true
      description: Ticket System ID
    - name: ticket_type
      auto: PREDEFINED
      predefined:
      - incident
      - problem
      - change_request
      - sc_request
      - sc_task
      description: Ticket type
      defaultValue: incident
    - name: file_id
      required: true
      description: War-room entry ID that includes the file
    - name: file_name
      description: Filename of uploaded file to override the existing file name in
        entry
    outputs:
    - contextPath: ServiceNow.Ticket.File.Filename
      description: Name of the file
      type: string
    - contextPath: ServiceNow.Ticket.File.Link
      description: Download link for the file
      type: string
    - contextPath: ServiceNow.Ticket.File.SystemID
      description: System ID of the file
      type: string
    description: Upload a file to a specific ticket
  - name: servicenow-incident-upload-file
    deprecated: true
    arguments:
    - name: id
      required: true
      description: Ticket System ID
    - name: ticket_type
      auto: PREDEFINED
      predefined:
      - incident
      - problem
      - change_request
      description: Ticket type
      defaultValue: incident
    - name: file_id
      required: true
      description: War-room entry ID that includes the file
    - name: file_name
      description: Filename of uploaded file to override the existing file name in
        entry
    outputs:
    - contextPath: Ticket.File.Filename
      description: Name of the file
      type: string
    - contextPath: Ticket.File.Link
      description: Download link for the file
      type: string
    - contextPath: Ticket.File.SystemID
      description: System ID of the file
      type: string
    description: Deprecated. Use servicenow-upload-file instead.
  - name: servicenow-get-groups
    deprecated: true
    arguments:
    - name: name
      required: true
      description: Servicenow group name
    outputs:
    - contextPath: ServiceNowGroups.GroupId
      description: Group Id
      type: string
    - contextPath: ServiceNowGroups.GroupName
      description: Group name
      type: string
    description: Deprecated. Use servicenow-query-groups instead.
  - name: servicenow-get-computer
    deprecated: true
    arguments:
    - name: computerName
      required: true
      description: machine name
    outputs:
    - contextPath: ServiceNowComputer.sys_id
      description: 'Id '
      type: string
    - contextPath: ServiceNowComputer.u_code
      description: Code
      type: string
    - contextPath: ServiceNowComputer.support_group
      description: Support group
      type: string
    - contextPath: ServiceNowComputer.os
      description: Operating System
      type: string
    - contextPath: ServiceNowComputer.comments
      description: Comments
      type: string
    description: Deprecated. Use servicenow-query-computers instead.
  - name: servicenow-get-record
    arguments:
    - name: id
      required: true
      description: Record system ID
    - name: fields
      description: Comma separated table fields to display and output to the context,
        e.g name,tag,company. ID field is added by default.
    - name: table_name
      required: true
      description: The name of the table to get the record from
    outputs:
    - contextPath: ServiceNow.Record.ID
      description: The unique record identifier for the record.
      type: string
    - contextPath: ServiceNow.Record.UpdatedBy
      description: A string field that indicates the user who most recently updated
        the record.
      type: string
    - contextPath: ServiceNow.Record.UpdatedAt
      description: A time-stamp field that indicates the date and time of the most
        recent update.
      type: date
    - contextPath: ServiceNow.Record.CreatedBy
      description: A string field that indicates the user who created the record.
      type: string
    - contextPath: ServiceNow.Record.CreatedOn
      description: time-stamp field that indicates when a record was created.
      type: date
    description: Retrieve record information by specific record ID
  - name: servicenow-query-table
    arguments:
    - name: table_name
      required: true
      description: The name of the table to query
    - name: limit
      description: Limit for how many tickets to retrieve
      defaultValue: "10"
    - name: query
      description: The query to run. For more information about querying in ServiceNow,
        see https://docs.servicenow.com/bundle/istanbul-servicenow-platform/page/use/common-ui-elements/reference/r_OpAvailableFiltersQueries.html
    - name: fields
      description: Comma separated table fields to display and output to the context,
        e.g name,tag,company. ID field is added by default.
      isArray: true
    - name: offset
      description: Starting record index to begin retrieving records from
      defaultValue: "0"
    outputs:
    - contextPath: ServiceNow.Results.ID
      description: The unique record identifier for the record.
      type: string
    - contextPath: ServiceNow.Results.UpdatedBy
      description: A string field that indicates the user who most recently updated
        the record.
      type: string
    - contextPath: ServiceNow.Results.UpdatedAt
      description: A time-stamp field that indicates the date and time of the most
        recent update.
      type: date
    - contextPath: ServiceNow.Results.CreatedBy
      description: A string field that indicates the user who created the record.
      type: string
    - contextPath: ServiceNow.Results.CreatedOn
      description: time-stamp field that indicates when a record was created.
      type: date
    description: Query a specified table in ServiceNow
  - name: servicenow-create-record
    arguments:
    - name: table_name
      required: true
      description: The name of the table to create a record in.
    - name: fields
      description: 'Fields and their values to create the record with, in the format:
        fieldname1=value;fieldname2=value;...'
    - name: custom_fields
      description: 'Custom(user defined) fields in the format: fieldname1=value;fieldname2=value;...'
    - name: template
      description: Template name to use as a base to create new records.
    outputs:
    - contextPath: ServiceNow.Record.ID
      description: The unique record identifier for the record.
      type: string
    - contextPath: ServiceNow.Record.UpdatedBy
      description: A string field that indicates the user who most recently updated
        the record.
      type: string
    - contextPath: ServiceNow.Record.UpdatedAt
      description: A time-stamp field that indicates the date and time of the most
        recent update.
      type: date
    - contextPath: ServiceNow.Record.CreatedBy
      description: A string field that indicates the user who created the record.
      type: string
    - contextPath: ServiceNow.Record.CreatedOn
      description: time-stamp field that indicates when a record was created.
      type: date
    description: Create a new record in a specified ServiceNow table
  - name: servicenow-update-record
    arguments:
    - name: table_name
      required: true
      description: The name of the table to update the record in
    - name: id
      required: true
      description: The system ID of the ticket to update
    - name: fields
      description: 'Fields and their values to update in the record, in the format:
        fieldname1=value;fieldname2=value;...'
    - name: custom_fields
      description: 'Custom(User defined) fields and their values to update in the
        record, in the format: fieldname1=value;fieldname2=value;...'
    outputs:
    - contextPath: ServiceNow.Record.ID
      description: The unique record identifier for the record.
      type: string
    - contextPath: ServiceNow.Record.UpdatedBy
      description: A string field that indicates the user who most recently updated
        the record.
      type: string
    - contextPath: ServiceNow.Record.UpdatedAt
      description: A time-stamp field that indicates the date and time of the most
        recent update.
      type: date
    - contextPath: ServiceNow.Record.CreatedBy
      description: A string field that indicates the user who created the record.
      type: string
    - contextPath: ServiceNow.Record.CreatedOn
      description: time-stamp field that indicates when a record was created.
      type: date
    description: Update a record in a specified ServiceNow table
  - name: servicenow-delete-record
    arguments:
    - name: table_name
      required: true
      description: The table name
    - name: id
      required: true
      description: The system ID of the ticket to delete
    description: Delete a record in a specified ServiceNow table
  - name: servicenow-list-table-fields
    arguments:
    - name: table_name
      required: true
      description: Table name
    outputs:
    - contextPath: ServiceNow.Field
      description: Table API field name
      type: string
    description: List API fields for a specified ServiceNow table
  - name: servicenow-query-computers
    arguments:
    - name: computer_id
      description: Query by computer sys_id
    - name: computer_name
      description: Query by computer name
    - name: query
      description: Query by specified query, for more information about querying in
        ServiceNow, see https://docs.servicenow.com/bundle/istanbul-servicenow-platform/page/use/common-ui-elements/reference/r_OpAvailableFiltersQueries.html
    - name: asset_tag
      description: Query by asset tag
    - name: limit
      description: Query results limit
      defaultValue: "10"
    - name: offset
      description: Starting record index to begin retrieving records from
      defaultValue: "0"
    outputs:
    - contextPath: ServiceNow.Computer.ID
      description: Computer sys_id
      type: string
    - contextPath: ServiceNow.Computer.AssetTag
      description: Computer Asset tag
      type: string
    - contextPath: ServiceNow.Computer.Name
      description: Computer name
      type: string
    - contextPath: ServiceNow.Computer.DisplayName
      description: Computer display name
      type: string
    - contextPath: ServiceNow.Computer.SupportGroup
      description: Computer support group
      type: string
    - contextPath: ServiceNow.Computer.OperatingSystem
      description: Computer operating system
      type: string
    - contextPath: ServiceNow.Computer.Company
      description: Computer company sys_id
      type: string
    - contextPath: ServiceNow.Computer.AssignedTo
      description: Computer assigned to user sys_id
      type: string
    - contextPath: ServiceNow.Computer.State
      description: Computer state
      type: string
    - contextPath: ServiceNow.Computer.Cost
      description: Computer cost
      type: string
    - contextPath: ServiceNow.Computer.Comments
      description: Computer comments
      type: string
    description: Query the cmdb_ci_computer table in ServiceNow
  - name: servicenow-query-groups
    arguments:
    - name: group_id
      description: Query by group sys_id
    - name: group_name
      description: Query by group name
    - name: query
      description: Query by specified query, for more information about querying in
        ServiceNow, see https://docs.servicenow.com/bundle/istanbul-servicenow-platform/page/use/common-ui-elements/reference/r_OpAvailableFiltersQueries.html
    - name: limit
      description: Query results limit
      defaultValue: "10"
    - name: offset
      description: Starting record index to begin retrieving records from
      defaultValue: "0"
    outputs:
    - contextPath: ServiceNow.Group.ID
      description: Group sys_id
      type: string
    - contextPath: ServiceNow.Group.Description
      description: Group description
      type: string
    - contextPath: ServiceNow.Group.Name
      description: Group name
      type: string
    - contextPath: ServiceNow.Group.Manager
      description: Group manager sys_id
      type: string
    - contextPath: ServiceNow.Group.Updated
      description: Group update time
      type: date
    description: Query the sys_user_group table in ServiceNow
  - name: servicenow-query-users
    arguments:
    - name: user_id
      description: Query by user sys_id
    - name: user_name
      description: Query by username
    - name: query
      description: Query by specified query, for more information about querying in
        ServiceNow, see https://docs.servicenow.com/bundle/istanbul-servicenow-platform/page/use/common-ui-elements/reference/r_OpAvailableFiltersQueries.html
    - name: limit
      description: Query results limit
      defaultValue: "10"
    - name: offset
      description: Starting record index to begin retrieving records from
      defaultValue: "0"
    outputs:
    - contextPath: ServiceNow.User.ID
      description: User sys_id
      type: string
    - contextPath: ServiceNow.User.Name
      description: User name (first + middle + last)
      type: string
    - contextPath: ServiceNow.User.UserName
      description: User username
      type: string
    - contextPath: ServiceNow.User.Email
      description: User email
      type: string
    - contextPath: ServiceNow.User.Created
      description: User creation time
      type: date
    - contextPath: ServiceNow.User.Updated
      description: User update time
      type: date
    description: Query the sys_user table in ServiceNow
  - name: servicenow-get-table-name
    arguments:
    - name: label
      required: true
      description: The table label, e.g Asset, Incident, IP address etc.
    - name: limit
      description: Results limit
      defaultValue: "10"
    - name: offset
      description: Starting record index to begin retrieving records from
    outputs:
    - contextPath: ServiceNow.Table.ID
      description: Table system ID
      type: string
    - contextPath: ServiceNow.Table.Name
      description: Table name to use in commands, e.g alm_asset
      type: string
    - contextPath: ServiceNow.Table.SystemName
      description: Table system name, e.g Asset
      type: string
    description: Get table names by a label to use in commands
  isfetch: true
  runonce: false
<<<<<<< HEAD
=======
releaseNotes: "-"
>>>>>>> 6aa86241
tests:
  - No test - Hibernating instance<|MERGE_RESOLUTION|>--- conflicted
+++ resolved
@@ -3408,9 +3408,6 @@
     description: Get table names by a label to use in commands
   isfetch: true
   runonce: false
-<<<<<<< HEAD
-=======
 releaseNotes: "-"
->>>>>>> 6aa86241
 tests:
   - No test - Hibernating instance