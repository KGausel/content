args:
- default: false
  description: Subject of the email.
  isArray: false
  name: emailSubject
  required: false
  secret: false
- default: false
  description: Body of the email.
  isArray: false
  name: emailBody
  required: false
  secret: false
- default: false
  description: HTML body of the email. Only use this field if the emailBody argument
    is empty.
  isArray: false
  name: emailBodyHTML
  required: false
  secret: false
- default: false
  defaultValue: '20'
  description: 'Maximum number of positive/negative words to return for the model
    decision. '
  isArray: false
  name: topWordsLimit
  required: false
  secret: false
- default: false
  defaultValue: '0.05'
  description: Threshold to determine word importance (range 0-1).
  isArray: false
  name: wordThreshold
  required: false
  secret: false
- default: false
  defaultValue: '5'
  description: Minimum number of characters for the prediction.
  isArray: false
  name: minTextLength
  required: false
  secret: false
- default: false
  defaultValue: '0'
  description: The label probability threshold.
  isArray: false
  name: labelProbabilityThreshold
  required: false
  secret: false
- auto: PREDEFINED
  default: false
  defaultValue: 'true'
  description: Whether to return an error when there is no prediction.
  isArray: false
  name: returnError
  predefined:
  - 'true'
  - 'false'
  required: false
  secret: false
- auto: PREDEFINED
  default: false
  defaultValue: 'false'
<<<<<<< HEAD
  description: Whether to set demisto out-of-the-box DBot fields
=======
  description: Whether to set Demisto out-of-the-box DBot fields.
>>>>>>> 435ce641
  isArray: false
  name: setIncidentFields
  predefined:
  - 'true'
  - 'false'
  required: false
  secret: false
commonfields:
  id: DBotPredictOutOfTheBox
  version: -1
enabled: true
name: DBotPredictOutOfTheBox
outputs:
- contextPath: DBotPredictPhishingWords.Label
  description: The predicted label.
  type: String
- contextPath: DBotPredictPhishingWords.Probability
  description: The predicted probability (range 0-1).
  type: Number
- contextPath: DBotPredictPhishingWords.PositiveWords
  description: A list of words in the input text that supports the model decision.
  type: Unknown
- contextPath: DBotPredictPhishingWords.NegativeWords
  description: A list of words in the input text that do not support the model decision.
    These words better support a different classification class.
  type: Unknown
- contextPath: DBotPredictPhishingWords.TextTokensHighlighted
  description: The input text (after pre-processing) with the positive words that
    support the model decision.
  type: String
script: '-'
subtype: python3
system: false
timeout: 60µs
type: python
dockerimage: demisto/dl:1.5
runas: DBotWeakRole
runonce: true
tests:
- DbotPredictOufOfTheBoxTest
tags:
  - phishing
  - ml
comment: Predict phishing incidents using the out-of-the-box pretrained model.<|MERGE_RESOLUTION|>--- conflicted
+++ resolved
@@ -61,11 +61,7 @@
 - auto: PREDEFINED
   default: false
   defaultValue: 'false'
-<<<<<<< HEAD
-  description: Whether to set demisto out-of-the-box DBot fields
-=======
   description: Whether to set Demisto out-of-the-box DBot fields.
->>>>>>> 435ce641
   isArray: false
   name: setIncidentFields
   predefined:
