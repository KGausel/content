## [Unreleased]
<<<<<<< HEAD
  - Added the ***servicenow-document-route-to-queue*** command.
=======
  - Added the *system_params* argument to the ***servicenow-query-table***, ***servicenow-query-tickets*** commands.


## [20.4.1] - 2020-04-29
>>>>>>> 6ac1436c
  - Added the *additional_fields* argument to the following commands:
    - ***servicenow-get-ticket***
    - ***servicenow-update-ticket***
    - ***servicenow-create-ticket***
    - ***servicenow-query-tickets***
  - Added support for the *sc_req_item* table in the get, create, update, and delete ticket commands.
  - Added the *approval* argument for the create and update ticket commands.
  - Added the *custom_field* argument to the ***servicenow-get-ticket*** command.
  - Disabled auto-extract for War Room entries of the CRUD tickets and records commands.<|MERGE_RESOLUTION|>--- conflicted
+++ resolved
@@ -1,12 +1,9 @@
 ## [Unreleased]
-<<<<<<< HEAD
   - Added the ***servicenow-document-route-to-queue*** command.
-=======
   - Added the *system_params* argument to the ***servicenow-query-table***, ***servicenow-query-tickets*** commands.
 
 
 ## [20.4.1] - 2020-04-29
->>>>>>> 6ac1436c
   - Added the *additional_fields* argument to the following commands:
     - ***servicenow-get-ticket***
     - ***servicenow-update-ticket***
