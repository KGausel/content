{
    "testTimeout": 160,
    "testInterval": 20,
    "tests": [
        {
            "integrations": "ZeroFox",
            "playbookID": "ZeroFox-Test",
            "fromversion": "4.1.0"
        },
        {
            "integrations": "SlackV2",
            "playbookID": "Slack Test Playbook",
            "fromversion": "5.0.0"
        },
        {
            "integrations": "Cortex XDR - IR",
            "playbookID": "Test XDR Playbook",
            "fromversion": "4.1.0"
        },
        {
            "integrations": "MicrosoftGraphMail",
            "playbookID": "MicrosoftGraphMail-Test",
            "instance_names": "ms_graph_mail_dev"
        },
        {
            "integrations": "MicrosoftGraphMail",
            "playbookID": "MicrosoftGraphMail-Test",
            "instance_names": "ms_graph_mail_prod"
        },
        {
            "integrations": "Cloaken",
            "playbookID": "Cloaken-Test"
        },
        {
            "integrations": "Uptycs",
            "playbookID": "TestUptycs"
        },
        {
            "integrations": "ThreatX",
            "playbookID": "ThreatX-test"
        },
        {
            "integrations": "AlienVault OTX",
            "playbookID": "AlienVaultOTX Test"
        },
        {
            "integrations": "Cofense Triage",
            "playbookID": "Cofense Triage Test"
        },
        {
            "integrations": "Minerva Labs Anti-Evasion Platform",
            "playbookID": "Minerva Test playbook"
        },
        {
            "integrations": "CheckPhish",
            "playbookID": "CheckPhish-Test"
        },
        {
            "integrations": "Symantec Management Center",
            "playbookID": "SymantecMC_TestPlaybook"
        },
        {
            "integrations": "Tufin",
            "playbookID": "Tufin Test"
        },
        {
            "integrations": "Looker",
            "playbookID": "Test-Looker"
        },
        {
            "integrations": "Vertica",
            "playbookID": "Vertica Test"
        },
        {
            "integrations": "Server Message Block (SMB)",
            "playbookID": "SMB test"
        },
        {
            "playbookID": "TestParseEmailHeaders"
        },
        {
            "playbookID": "TestParseEmailFile-deprecated-script"
        },
        {
            "integrations": "RSA NetWitness Packets and Logs",
            "playbookID": "rsa_packets_and_logs_test"
        },
        {
            "playbookID": "test_similar_incidents"
        },
        {
            "playbookID": "autofocus_test",
            "integrations": "Autofocus"
        },
        {
            "playbookID": "CheckpointFW-test",
            "integrations": "Check Point"
        },
        {
            "playbookID": "RegPathReputationBasicLists_test"
        },
        {
            "playbookID": "EmailDomainSquattingReputation-Test"
        },
        {
            "playbookID": "RandomStringGenerateTest"
        },
        {
            "playbookID": "DocumentationTest",
            "integrations": "ipinfo"
        },
        {
            "playbookID": "playbook-checkEmailAuthenticity-test"
        },
        {
            "playbookID": "HighlightWords_Test"

        },
        {
            "playbookID": "StringContainsArray_test"
        },
        {
            "integrations": "Fidelis Elevate Network",
            "playbookID": "Fidelis-Test"
        },
        {
            "integrations": "AWS - ACM",
            "playbookID": "ACM-Test"
        },
        {
            "integrations": "Thinkst Canary",
            "playbookID": "CanaryTools Test"
        },
        {
            "integrations": "ThreatMiner",
            "playbookID": "ThreatMiner-Test"
        },
        {
            "playbookID": "StixCreator-Test"
        },
        {
            "playbookID": "CompareIncidentsLabels-test-playbook"
        },
        {
            "integrations": "Pwned",
            "playbookID": "Pwned test",
            "nightly": true
        },
        {
            "integrations": "Have I Been Pwned? V2",
            "playbookID": "Pwned v2 test"
        },
        {
            "integrations": "Alexa Rank Indicator",
            "playbookID": "Alexa Test Playbook"
        },
        {
            "playbookID": "UnEscapeURL-Test"
        },
        {
            "playbookID": "UnEscapeIPs-Test"
        },
        {
            "playbookID": "ExtractDomainFromUrlAndEmail-Test"
        },
        {
            "playbookID": "ConvertKeysToTableFieldFormat_Test"
        },
        {
            "integrations": "CVE Search",
            "playbookID": "cveReputation Test"
        },
        {
            "integrations": "HashiCorp Vault",
            "playbookID": "hashicorp_test"
        },
        {
            "integrations": "AWS - Athena - Beta",
            "playbookID": "Beta-Athena-Test"
        },
        {
            "integrations": "BeyondTrust Password Safe",
            "playbookID": "BeyondTrust-Test"
        },
        {
            "integrations": "Dell Secureworks",
            "playbookID": "secureworks_test"
        },
        {
            "integrations": "ServiceNow",
            "playbookID": "servicenow_test_new"
        },
        {
            "integrations": "ExtraHop",
            "playbookID": "ExtraHop-Test"
        },
        {
            "playbookID": "Test CommonServer"
        },
        {
            "integrations": "CIRCL",
            "playbookID": "CirclIntegrationTest"
        },
        {
            "integrations": "MISP V2",
            "playbookID": "MISP V2 Test"
        },
        {
            "playbookID": "test-LinkIncidentsWithRetry"
        },
        {
            "playbookID": "CopyContextToFieldTest"
        },
        {
            "integrations": "OTRS",
            "playbookID": "OTRS Test",
            "fromversion": "4.1.0"
        },
        {
            "integrations": "Attivo Botsink",
            "playbookID": "AttivoBotsinkTest"
        },
        {
            "playbookID": "CreatePhishingClassifierMLTest",
            "timeout" : 2400
        },
        {
            "integrations": "Cymon",
            "playbookID": "playbook-Cymon_Test"
        },
        {
            "integrations": "FortiGate",
            "playbookID": "Fortigate Test"
        },
        {
            "playbookID": "FormattedDateToEpochTest"
        },
        {
            "integrations": "SNDBOX",
            "playbookID": "SNDBOX_Test"
        },
        {
            "integrations": "SNDBOX",
            "playbookID": "Detonate File - SNDBOX - Test",
            "timeout": 2400,
            "nightly": true
        },
        {
            "integrations": "VxStream",
            "playbookID": "Detonate File - HybridAnalysis - Test",
            "timeout": 2400
        },
        {
            "playbookID": "WordTokenizeTest"
        },
        {
            "integrations": "Awake Security",
            "playbookID": "awake_security_test_pb"
        },
        {
          "integrations": "Tenable.sc",
          "playbookID": "tenable-sc-test",
          "timeout": 240,
          "nightly": true
        },
        {
            "integrations": "MimecastV2",
            "playbookID": "Mimecast test"
        },
        {
            "playbookID": "CreateEmailHtmlBody_test_pb",
            "fromversion": "4.1.0"
        },
        {
          "playbookID": "ReadPDFFile-Test"
        },
        {
            "playbookID": "ReadPDFFileV2-Test"
        },
        {
          "playbookID": "JSONtoCSV-Test"
        },
        {
            "integrations": "Panorama",
            "instance_names": "palo_alto_firewall",
            "playbookID": "palo_alto_firewall_test_pb",
            "timeout": 1000,
            "nightly": true
        },
        {
            "integrations": "Panorama",
            "instance_names": "palo_alto_panorama",
            "playbookID": "palo_alto_panorama_test_pb",
            "timeout": 1000,
            "nightly": true
        },
        {
            "integrations": "Panorama",
            "instance_names": "palo_alto_panorama",
            "playbookID": "Panorama Query Logs - Test",
            "timeout": 1000,
            "nightly": true
        },
        {
            "integrations": "Panorama",
            "instance_names": "palo_alto_firewall_9.0",
            "playbookID": "palo_alto_firewall_test_pb",
            "timeout": 1000,
            "nightly": true
        },
        {
            "integrations": "Panorama",
            "instance_names": "palo_alto_panorama_9.0",
            "playbookID": "palo_alto_panorama_test_pb",
            "timeout": 1000,
            "nightly": true
        },
        {
          "integrations": "Tenable.io",
          "playbookID": "Tenable.io test"
        },
        {
          "playbookID": "URLDecode-Test"
        },
        {
          "playbookID": "GetTime-Test"
        },
        {
          "integrations": "Tenable.io",
          "playbookID": "Tenable.io Scan Test",
          "nightly": true,
          "timeout": 900
        },
        {
            "integrations": "Tenable.sc",
            "playbookID": "tenable-sc-scan-test",
            "nightly": true,
            "timeout": 600
        },
        {
            "integrations": "google-vault",
            "playbookID": "Google-Vault-Generic-Test",
            "nightly": true,
            "timeout": 3600
        },
        {
            "integrations": "google-vault",
            "playbookID": "Google_Vault-Search_And_Display_Results_test",
            "nightly": true,
            "timeout": 3600
        },
        {
            "playbookID": "Luminate-TestPlaybook",
            "integrations": "Luminate"
        },
        {
            "playbookID": "SumoLogic-Test",
            "integrations": "SumoLogic",
            "fromversion": "4.1.0"
        },
        {
            "playbookID": "ParseEmailFiles-test"
        },
        {
            "playbookID": "ParseExcel-test"
        },
        {
            "playbookID": "Detonate File - No Files test"
        },
        {
            "integrations": [
                "Panorama",
                "Check Point"
            ],
            "instance_names": "palo_alto_firewall",
            "playbookID": "blockip_test_playbook"
        },
        {
            "integrations": "Palo Alto Minemeld",
            "playbookID": "minemeld_test"
        },
        {
            "integrations": "SentinelOne V2",
            "playbookID": "SentinelOne V2 - test"
        },
        {
            "integrations": "InfoArmor VigilanteATI",
            "playbookID": "InfoArmorVigilanteATITest"
        },
        {
            "integrations": "IntSights",
            "instance_names": "intsights_standard_account",
            "playbookID": "IntSights Test",
            "nightly": true,
            "timeout": 500
        },
        {
            "integrations": "IntSights",
            "playbookID": "IntSights Mssp Test",
            "instance_names": "intsights_mssp_account",
            "nightly": true,
            "timeout": 500
        },
        {
            "integrations": "dnstwist",
            "playbookID": "dnstwistTest"
        },
        {
            "integrations": "BitDam",
            "playbookID": "Detonate File - BitDam Test"
        },
        {
            "integrations": "Threat Grid",
            "playbookID": "Test-Detonate URL - ThreatGrid",
            "timeout": 600
        },
        {
            "integrations": "Threat Grid",
            "playbookID": "ThreatGridTest",
            "timeout": 600
        },
        {
            "integrations": [
                "Palo Alto Minemeld",
                "Panorama"
            ],
            "instance_names": "palo_alto_firewall",
            "playbookID": "block_indicators_-_generic_-_test"
        },
        {
          "integrations": "Signal Sciences WAF",
          "playbookID": "SignalSciences-Test"
        },
        {
            "integrations": "RTIR",
            "playbookID": "RTIR Test"
        },
        {
            "integrations": "RedCanary",
            "playbookID": "RedCanaryTest",
            "nightly" : true
        },
        {
          "integrations": "Devo",
          "playbookID": "devo_test_playbook"
        },
        {
          "playbookID": "URL Enrichment - Generic v2 - Test",
          "integrations": [
              "Rasterize",
              "VirusTotal - Private API"
          ],
            "instance_names": "virus_total_private_api_general",
            "timeout": 500
        },
        {
            "playbookID": "CutTransformerTest"
        },
        {
            "integrations": "SCADAfence CNM",
            "playbookID": "SCADAfence_test"
        },
        {
            "integrations": "ProtectWise",
            "playbookID": "Protectwise-Test"
        },
        {
            "integrations": "WhatsMyBrowser",
            "playbookID": "WhatsMyBrowser-Test"
        },
        {

            "integrations": "BigFix",
            "playbookID": "BigFixTest"
        },
        {
            "integrations": "Lastline",
            "playbookID": "Lastline - testplaybook",
            "nightly": true
        },
        {
            "integrations": "epo",
            "playbookID": "Test Playbook McAfee ePO"
        },
        {
            "integrations": "activedir",
            "playbookID": "calculate_severity_-_critical_assets_-_test"
        },
        {
            "playbookID": "TextFromHTML_test_playbook"
        },
        {
            "playbookID": "PortListenCheck-test"
        },
        {
            "integrations": "ThreatExchange",
            "playbookID": "ThreatExchange-test"
        },
        {
            "integrations": "ThreatExchange",
            "playbookID": "extract_indicators_-_generic_-_test",
            "timeout": 240
        },
        {
            "integrations": "Joe Security",
            "playbookID": "JoeSecurityTestPlaybook",
            "timeout": 500,
            "nightly": true
        },
        {
            "integrations": "Joe Security",
            "playbookID": "JoeSecurityTestDetonation",
            "timeout": 2000,
            "nightly": true
        },
        {
            "integrations": "WildFire-v2",
            "playbookID": "Wildfire Test"
        },
        {
            "integrations": "WildFire-v2",
            "playbookID": "Detonate URL - WildFire-v2 - Test"
        },
        {
            "integrations": "GRR",
            "playbookID": "grr_test",
            "nightly": true
        },
        {
            "integrations": "VirusTotal",
            "instance_names": "virus_total_general",
            "playbookID": "virusTotal-test-playbook",
            "timeout": 1400,
            "nightly": true
        },
        {
            "integrations": "VirusTotal",
            "instance_names": "virus_total_preferred_vendors",
            "playbookID": "virusTotaI-test-preferred-vendors",
            "timeout": 1400,
            "nightly": true
        },
        {
            "integrations": "Preempt",
            "playbookID": "Preempt Test"
        },
        {   "integrations": "Gmail",
            "playbookID": "get_original_email_-_gmail_-_test"
        },
        {
            "integrations": "EWS v2",
            "playbookID": "get_original_email_-_ews-_test"
        },
        {
            "integrations": ["EWS v2","EWS Mail Sender"],
            "playbookID": "EWS search-mailbox test",
            "timeout": 300
        },
        {
            "integrations": "PagerDuty v2",
            "playbookID": "PagerDuty Test"
        },
        {
            "playbookID": "test_delete_context"
        },
        {
            "playbookID": "GmailTest",
            "integrations": "Gmail"
        },
        {
            "playbookID": "Gmail Convert Html Test",
            "integrations": "Gmail"
        },
        {
            "playbookID": "reputations.json Test"
        },
        {
            "playbookID": "Test IP Indicator Fields",
            "fromversion": "5.0.0"
        },
        {
            "integrations": "Shodan",
            "playbookID": "ShodanTest"
        },
        {
            "playbookID": "Extract Indicators From File - test",
            "timeout": 2000
        },
        {
            "playbookID": "dedup_-_generic_-_test"
        },
        {
            "playbookID": "TestDedupIncidentsPlaybook"
        },
        {
            "playbookID": "TestDedupIncidentsByName"
        },
        {
            "integrations": "McAfee Advanced Threat Defense",
            "playbookID": "Test Playbook McAfee ATD",
            "timeout": 700
        },
        {
            "playbookID": "stripChars - Test"
        },
        {
            "integrations": "McAfee Advanced Threat Defense",
            "playbookID": "Test Playbook McAfee ATD Upload File"
        },
        {
            "playbookID": "exporttocsv_script_test"
        },
        {
            "integrations": "Intezer",
            "playbookID": "Intezer Testing",
            "nightly": true,
            "timeout": 500
        },
        {
            "integrations": "Intezer v2",
            "playbookID": "Intezer Testing v2",
            "fromversion": "4.1.0",
            "timeout": 700
        },
        {
            "integrations": "FalconIntel",
            "playbookID": "CrowdStrike Falcon Intel v2"
        },
        {
          "playbookID": "ContextGetters_Test"
        },
        {
            "integrations": [
                "Mail Sender (New)",
                "google"
            ],
            "playbookID": "Mail Sender (New) Test"
        },
        {
            "playbookID": "buildewsquery_test"
        },
        {
            "integrations": "Rapid7 Nexpose",
            "playbookID": "nexpose_test",
            "timeout": 240
        },
        {
            "playbookID": "GetIndicatorDBotScore Test"
        },
        {
            "integrations": "EWS Mail Sender",
            "playbookID": "EWS Mail Sender Test"
        },
        {
            "integrations": [
                "EWS Mail Sender",
                "Rasterize"
            ],
            "playbookID": "EWS Mail Sender Test 2"
        },
        {
            "playbookID": "decodemimeheader_-_test"
        },
        {
            "integrations": "CVE Search",
            "playbookID": "cve_enrichment_-_generic_-_test"
        },
        {
            "playbookID": "test_url_regex"
        },
        {
            "integrations": "Skyformation",
            "playbookID": "TestSkyformation"
        },
        {
            "integrations": "okta",
            "playbookID": "okta_test_playbook",
            "timeout": 240
        },
        {
            "playbookID": "Test filters & transformers scripts"
        },
        {
            "integrations": "Salesforce",
            "playbookID": "SalesforceTestPlaybook"
        },
        {
            "integrations": "McAfee ESM-v10",
            "instance_names": "v10.2.0",
            "playbookID": "McAfeeESMTest",
            "timeout": 500
        },
        {
            "integrations": "McAfee ESM-v10",
            "instance_names": "v10.3.0",
            "playbookID": "McAfeeESMTest",
            "timeout": 500
        },
        {
            "integrations": "McAfee ESM-v10",
            "instance_names": "v11.1.3",
            "playbookID": "McAfeeESMTest",
            "timeout": 500
        },
        {
            "integrations": "GoogleSafeBrowsing",
            "playbookID": "Google Safe Browsing Test",
            "timeout": 240
        },
        {
            "integrations": "EWS v2",
            "playbookID": "EWSv2_empty_attachment_test"
        },
        {
            "integrations": "EWS v2",
            "playbookID": "EWS Public Folders Test"
        },
        {
            "playbookID": "TestWordFileToIOC",
            "timeout": 300
        },
        {
            "integrations": "Symantec Endpoint Protection V2",
            "playbookID": "SymantecEndpointProtection_Test"
        },
        {
            "integrations": "carbonblackprotection",
            "playbookID": "search_endpoints_by_hash_-_carbon_black_protection_-_test",
            "timeout": 500
        },
        {
            "playbookID": "process_email_-_generic_-_test",
            "integrations": "Rasterize",
            "timeout": 240
        },
        {
            "integrations": "activedir",
            "playbookID": "account_enrichment_-_generic_test"
        },
        {
            "integrations": "FalconHost",
            "playbookID": "search_endpoints_by_hash_-_crowdstrike_-_test",
            "timeout": 500
        },
        {
            "integrations": "FalconHost",
            "playbookID": "CrowdStrike Endpoint Enrichment - Test"
        },
        {
          "integrations": "FalconHost",
          "playbookID": "crowdstrike_falconhost_test"
        },
        {
            "integrations": "CrowdstrikeFalcon",
            "playbookID": "Test - CrowdStrike Falcon",
            "fromversion": "4.1.0"
        },
        {
            "integrations": [
                "VirusTotal"
            ],
            "instance_names": "virus_total_general",
            "playbookID": "ip_enrichment_generic_test"
        },
        {
            "playbookID": "ExposeIncidentOwner-Test"
        },
        {
            "integrations": "OpenPhish",
            "playbookID": "email_test"
        },
        {
            "integrations": "VirusTotal",
            "instance_names": "virus_total_general",
            "playbookID": "domain_enrichment_generic_test"
        },
        {
            "integrations": "PostgreSQL",
            "playbookID": "PostgreSQL Test"
        },
        {
            "integrations": "google",
            "playbookID": "GsuiteTest"
        },
        {
            "integrations": "OpenPhish",
            "playbookID": "OpenPhish Test Playbook"
        },
        {
            "integrations": "RSA Archer",
            "playbookID": "Archer-Test-Playbook",
            "nightly": true
        },
        {
            "integrations": "jira",
            "playbookID": "Jira-Test"
        },
        {
            "integrations": "jira-v2",
            "playbookID": "Jira-v2-Test"
        },
        {
            "integrations": "ipinfo",
            "playbookID": "IPInfoTest"
        },
        {
            "integrations": "jira",
            "playbookID": "VerifyHumanReadableFormat"
        },
        {
            "playbookID": "ExtractURL Test"
        },
        {
            "playbookID": "strings-test"
        },
        {
            "playbookID": "TestCommonPython"
        },
        {
            "playbookID": "TestFileCreateAndUpload"
        },
        {
            "playbookID": "TestIsValueInArray"
        },
        {
            "playbookID": "TestStringReplace"
        },
        {
            "playbookID": "TestHttpPlaybook"
        },
        {
            "integrations": "SplunkPy",
            "playbookID": "Splunk-Test"
        },
        {
            "integrations": "SplunkPy",
            "playbookID": "SplunkPySearch_Test"
        },
        {
            "integrations" : "McAfee NSM",
            "playbookID" : "McAfeeNSMTest",
            "timeout" : 400,
            "nightly": true
        },
        {
            "integrations": "PhishTank",
            "playbookID": "PhishTank Testing"
        },
        {
            "integrations": "McAfee Web Gateway",
            "playbookID": "McAfeeWebGatewayTest",
            "timeout" : 500
        },
        {
            "integrations": "TCPIPUtils",
            "playbookID": "TCPUtils-Test"
        },
        {
            "playbookID": "ProofpointDecodeURL-Test",
            "timeout": 300
        },
        {
            "playbookID": "listExecutedCommands-Test"
        },
        {
            "integrations": "AWS - Lambda",
            "playbookID": "AWS-Lambda-Test (Read-Only)"
        },
        {
            "integrations": "Service Manager",
            "playbookID": "TestHPServiceManager",
            "timeout": 400
        },
        {
            "playbookID": "LanguageDetect-Test",
            "timeout": 300
        },
        {
            "integrations": "Forcepoint",
            "playbookID": "forcepoint test",
            "timeout": 500,
            "nightly": true
        },
        {
            "playbookID": "GeneratePassword-Test"
        },
        {
            "playbookID": "ZipFile-Test"
        },
        {
            "playbookID": "ExtractDomainTest"
        },
        {
            "playbookID": "Test-IsMaliciousIndicatorFound"
        },
        {
            "playbookID": "TestExtractHTMLTables"
        },
        {
            "integrations": "carbonblackliveresponse",
            "playbookID": "CarbonBlackLiveResponseTest",
            "nightly": true
        },
        {
            "playbookID": "TestSafeBreach",
            "integrations": "SafeBreach"
        },
        {
            "integrations": "urlscan.io",
            "playbookID": "urlscan_malicious_Test",
            "timeout": 500
        },
        {
            "integrations": "EWS v2",
            "playbookID": "pyEWS_Test"
        },
        {
            "integrations": "remedy_sr_beta",
            "playbookID": "remedy_sr_test_pb"
        },
        {

            "integrations": "Netskope",
            "playbookID": "Netskope Test"
        },
        {
            "integrations": "Cylance Protect v2",
            "playbookID": "Cylance Protect v2 Test"
        },
        {
            "integrations": "ReversingLabs Titanium Cloud",
            "playbookID": "ReversingLabsTCTest"
        },
        {
            "integrations": "ReversingLabs A1000",
            "playbookID": "ReversingLabsA1000Test"
        },
        {
            "integrations": "Demisto Lock",
            "playbookID": "DemistoLockTest"
        },
        {
            "playbookID": "test-domain-indicator",
            "timeout": 400
        },
        {
            "playbookID": "Cybereason Test",
            "integrations": "Cybereason",
            "timeout": 1200,
            "fromversion": "4.1.0"
        },
        {
            "integrations": "VirusTotal - Private API",
            "instance_names": "virus_total_private_api_general",
            "playbookID": "File Enrichment - Virus Total Private API Test",
            "nightly": true
        },
        {
            "integrations": "VirusTotal - Private API",
            "instance_names": "virus_total_private_api_general",
            "playbookID": "virusTotalPrivateAPI-test-playbook",
            "timeout": 1400,
            "nightly": true
        },
        {
            "integrations": "VirusTotal - Private API",
            "instance_names": "virus_total_private_api_preferred_vendors",
            "playbookID": "virusTotalPrivateAPI-test-preferred-vendors",
            "timeout": 1400,
            "nightly": true
        },
        {
            "integrations": "Cisco Meraki",
            "playbookID": "Cisco-Meraki-Test"
        },
        {
            "integrations": "Windows Defender Advanced Threat Protection",
            "playbookID": "Test - Windows Defender Advanced Threat Protection",
            "instance_names": "windows_defender_atp_dev"
        },
        {
            "integrations": "Windows Defender Advanced Threat Protection",
            "playbookID": "Test - Windows Defender Advanced Threat Protection",
            "instance_names": "windows_defender_atp_prod"
        },
        {
            "integrations": "Tanium",
            "playbookID": "Tanium Test Playbook",
            "nightly": true,
            "timeout": 1200
        },
        {
            "integrations": "Microsoft Graph",
            "playbookID": "Microsoft Graph Test",
            "instance_names": "ms_graph_security_dev"
        },
        {
            "integrations": "Microsoft Graph",
            "playbookID": "Microsoft Graph Test",
            "instance_names": "ms_graph_security_prod"
        },
        {
            "integrations": "Microsoft Graph User",
            "playbookID": "Microsoft Graph - Test",
            "instance_names": "ms_graph_user_dev"
        },
        {
            "integrations": "Microsoft Graph User",
            "playbookID": "Microsoft Graph - Test",
            "instance_names": "ms_graph_user_prod"
        },
        {
            "integrations": "RedLock",
            "playbookID": "RedLockTest",
            "nightly": true
        },
        {
            "integrations": "Symantec Messaging Gateway",
            "playbookID": "Symantec Messaging Gateway Test"
        },
        {
            "integrations": "ThreatConnect",
            "playbookID": "test-ThreatConnect"
        },
        {
            "integrations": "VxStream",
            "playbookID": "VxStream Test",
            "nightly": true
        },
        {
            "integrations":"Cylance Protect",
            "playbookID": "get_file_sample_by_hash_-_cylance_protect_-_test",
            "timeout": 240
        },
        {
            "integrations": "Cylance Protect",
            "playbookID": "endpoint_enrichment_-_generic_test"
        },
        {
            "integrations": "QRadar",
            "playbookID": "test_Qradar"
        },
        {
            "integrations": "VMware",
            "playbookID": "VMWare Test"
        },
        {
            "integrations": "Anomali ThreatStream",
            "playbookID": "Anomali_ThreatStream_Test"
        },
        {
            "integrations": "Farsight DNSDB",
            "playbookID": "DNSDBTest"
        },
        {
            "integrations": "carbonblack-v2",
            "playbookID": "CarbonBlackResponseTest"
        },
        {
            "integrations": "Cisco Umbrella Investigate",
            "playbookID": "Cisco Umbrella Test"
        },
        {
            "integrations": "icebrg",
            "playbookID": "Icebrg Test",
            "timeout" : 500
        },
        {
            "integrations": "Symantec MSS",
            "playbookID": "SymantecMSSTest"
        },
        {
            "integrations": "Remedy AR",
            "playbookID": "Remedy AR Test"
        },
        {
            "integrations": "McAfee Active Response",
            "playbookID": "McAfee-MAR_Test",
            "timeout": 700
        },
        {
            "integrations": "McAfee Threat Intelligence Exchange",
            "playbookID": "McAfee-TIE Test",
            "timeout": 700
        },
        {
            "integrations": "ArcSight Logger",
            "playbookID": "ArcSight Logger test"
        },
        {
            "integrations": "ArcSight ESM v2",
            "playbookID": "ArcSight ESM v2 Test"
        },
        {
            "integrations": "ArcSight ESM v2",
            "playbookID": "test Arcsight - Get events related to the Case"
        },
        {
            "integrations": "XFE",
            "playbookID": "XFE Test",
            "timeout": 140,
            "nightly": true
        },
        {
            "integrations": "McAfee Threat Intelligence Exchange",
            "playbookID": "search_endpoints_by_hash_-_tie_-_test",
            "timeout": 500
        },
        {
            "integrations": "iDefense",
            "playbookID": "iDefenseTest",
            "timeout": 300
        },
        {
            "integrations": "AbuseIPDB",
            "playbookID": "AbuseIPDB Test",
            "nightly": true
        },
        {
            "integrations": "AbuseIPDB",
            "playbookID": "AbuseIPDB PopulateIndicators Test",
            "nightly": true
        },
        {
            "integrations" : "jira",
            "playbookID" : "JiraCreateIssue-example-test"
        },
        {
            "integrations": "LogRhythm",
            "playbookID": "LogRhythm-Test-Playbook",
            "timeout": 200
        },
        {
            "integrations": "FireEye HX",
            "playbookID": "FireEye HX Test"
        },
        {
            "integrations": "Phish.AI",
            "playbookID": "PhishAi-Test"
        },
        {
            "integrations": "Phish.AI",
            "playbookID": "Test-Detonate URL - Phish.AI"
        },
        {
            "integrations": "Centreon",
            "playbookID": "Centreon-Test-Playbook"
        },
        {
            "playbookID": "ReadFile test"
        },
        {
            "integrations": "TruSTAR",
            "playbookID": "TruSTAR Test"
        },
        {
            "integrations": "AlphaSOC Wisdom",
            "playbookID": "AlphaSOC-Wisdom-Test"
        },
        {
            "integrations": "carbonblack-v2",
            "playbookID": "CBFindIP - Test"
        },
        {
            "integrations": "Jask",
            "playbookID": "Jask_Test",
            "fromversion": "4.1.0"
        },
        {
            "integrations": "Qualys",
            "playbookID": "Qualys-Test",
            "nightly": true
        },
        {
            "integrations": "Whois",
            "playbookID": "whois_test",
            "fromversion": "4.1.0"
        },
        {
            "integrations": "RSA NetWitness Endpoint",
            "playbookID": "NetWitness Endpoint Test"
        },
        {
            "integrations": "Check Point Sandblast",
            "playbookID": "Sandblast_malicious_test"
        },
        {
            "playbookID": "TestMatchRegex"
        },
        {
            "integrations": "ActiveMQ",
            "playbookID": "ActiveMQ Test"
        },
        {
            "playbookID": "RegexGroups Test"
        },
        {
            "integrations": "Cisco ISE",
            "playbookID": "cisco-ise-test-playbook"
        },
        {
            "integrations": "RSA NetWitness v11.1",
            "playbookID": "RSA NetWitness Test"
        },
        {
            "playbookID": "ExifReadTest"
        },
        {
          "integrations": "Cuckoo Sandbox",
          "playbookID": "CuckooTest",
          "timeout": 700
        },
        {
            "integrations" : "VxStream",
            "playbookID" : "Test-Detonate URL - Crowdstrike",
            "timeout" : 1200
        },
        {
            "playbookID": "Detonate File - Generic Test",
            "timeout": 500
        },
        {
            "integrations": [
                "Lastline",
                "WildFire-v2",
                "SNDBOX",
                "VxStream",
                "McAfee Advanced Threat Defense"
            ],
            "playbookID" : "Detonate File - Generic Test",
            "timeout" : 2400,
            "nightly" : true
        },
        {
            "playbookID": "detonate_file_-_generic_test",
            "toversion": "3.6.0"
        },
        {
            "playbookID": "STIXParserTest"
        },
        {
           "playbookID": "Detonate URL - Generic Test",
           "timeout": 2000,
           "nightly": true,
           "integrations": [
             "McAfee Advanced Threat Defense",
             "VxStream",
             "Lastline"
           ]
        },
        {
            "playbookID": "ReadPDFFile-Test"
        },
        {
            "integrations": [
                "VirusTotal",
                "urlscan.io",
                "activedir"
            ],
            "instance_names": "virus_total_general",
            "playbookID": "entity_enrichment_generic_test",
            "timeout": 240
        },
        {
            "integrations": [
                "FalconHost",
                "McAfee Threat Intelligence Exchange",
                "carbonblackprotection",
                "carbonblack"
            ],
            "playbookID": "search_endpoints_by_hash_-_generic_-_test",
            "timeout": 500
        },
        {
            "integrations": "Zscaler",
            "playbookID": "Zscaler Test",
            "nightly": true,
            "timeout": 500
        },
        {
            "playbookID": "DemistoUploadFileToIncident Test",
            "integrations": "Demisto REST API"
        },
        {
            "playbookID": "DemistoUploadFile Test",
            "integrations": "Demisto REST API"
        },
        {
            "playbookID": "MaxMind Test",
            "integrations": "MaxMind GeoIP2"

        },
        {
            "playbookID": "Test_Sagemaker",
            "integrations": "AWS Sagemaker"

        },
        {
            "playbookID": "C2sec-Test",
            "integrations": "C2sec irisk",
            "fromversion": "5.0.0"
        },
        {
            "playbookID": "Phishing test - attachment",
            "timeout": 600,
            "nightly": true,
            "integrations": [
                "EWS Mail Sender",
                "Pwned",
                "Demisto REST API",
                "Palo Alto Minemeld",
                "Rasterize"
            ]
        },
        {
            "playbookID": "Phishing test - Inline",
            "timeout": 500,
            "nightly": true,
            "integrations": [
                "EWS Mail Sender",
                "Pwned",
                "Demisto REST API",
                "Palo Alto Minemeld",
                "Rasterize"
            ]
        },
        {
            "playbookID": "Phishing v2 Test - Attachment",
            "timeout": 1200,
            "nightly": true,
            "integrations": [
                "EWS Mail Sender",
                "Pwned",
                "Demisto REST API",
                "Palo Alto Minemeld",
                "Rasterize"
            ]
        },
        {
            "playbookID": "Phishing v2 Test - Inline",
            "timeout": 1200,
            "nightly": true,
            "integrations": [
                "EWS Mail Sender",
                "Pwned",
                "Demisto REST API",
                "Palo Alto Minemeld",
                "Rasterize"
            ]
        },
        {
            "integrations": "duo",
            "playbookID": "DUO Test Playbook"
        },
        {
            "playbookID": "SLA Scripts - Test",
            "fromversion": "4.1.0"
        },
        {
            "playbookID": "PcapHTTPExtractor-Test"
        },
        {
            "playbookID": "Ping Test Playbook"
        },
        {
            "playbookID": "Active Directory Test",
            "instance_names": "active_directory_query_v2",
            "integrations": "Active Directory Query v2"
        },
        {
            "integrations": "Active Directory Query v2",
            "instance_names": "active_directory_query_v2_with_port_configuration",
            "playbookID": "Active Directory Query V2 configuration with port"
        },
        {
            "integrations": "mysql",
            "playbookID": "MySQL Test"
        },
        {
            "playbookID": "Email Address Enrichment - Generic v2 - Test"
        },
        {
            "playbookID": "Email Address Enrichment - Generic v2.1 - Test",
            "integrations": "Active Directory Query v2"
        },
        {
            "integrations": "Cofense Intelligence",
            "playbookID": "Test - Cofense Intelligence",
            "timeout": 500
        },
        {
            "playbookID": "GDPRContactAuthorities Test"
        },
        {
            "integrations": "Google Resource Manager",
            "playbookID": "GoogleResourceManager-Test",
            "timeout": 500,
            "nightly": true
        },
        {
            "integrations": "Freshdesk",
            "playbookID": "Freshdesk-Test",
            "timeout": 500,
            "nightly": true
        },
        {
            "playbookID": "Autoextract - Test",
            "fromversion": "4.1.0"
        },
        {
            "playbookID": "FilterByList - Test",
            "fromversion": "4.1.0"
        },
        {
            "integrations": "Kafka V2",
            "playbookID": "Kafka Test"
        },
        {
            "playbookID": "File Enrichment - Generic v2 - Test",
            "instance_names": "virus_total_private_api_general",
            "integrations": [
                "VirusTotal - Private API",
                "Cylance Protect v2"
            ]
        },
        {
            "integrations": "McAfee Active Response",
            "playbookID": "Endpoint data collection test",
            "timeout": 500
        },
        {
            "integrations": "McAfee Active Response",
            "playbookID": "MAR - Endpoint data collection test",
            "timeout": 500
        },
        {

            "integrations": "DUO Admin",
            "playbookID": "DuoAdmin API test playbook"
        },
        {
            "playbookID": "TestShowScheduledEntries"
        },
        {
            "integrations": "Symantec Advanced Threat Protection",
            "playbookID": "Symantec ATP Test"

        },
        {
            "playbookID": "HTTPListRedirects - Test SSL"
        },
        {
            "playbookID": "HTTPListRedirects Basic Test"
        },
        {
            "playbookID": "CheckDockerImageAvailableTest"
        },
        {
            "playbookID": "ExtractDomainFromEmailTest"
        },
        {
            "integrations": "Threat Grid",
            "playbookID": "Test-Detonate URL - ThreatGrid"
        },
        {
            "playbookID": "Account Enrichment - Generic v2 - Test",
            "integrations": "activedir"
        },
        {
            "playbookID": "Extract Indicators From File - Generic v2 - Test",
            "integrations": "Image OCR",
            "timeout": 300
        },
        {
            "playbookID": "Endpoint Enrichment - Generic v2 - Test",
            "integrations": [
                "FalconHost",
                "Cylance Protect",
                "carbonblack",
                "epo",
                "activedir"
            ]
        },
        {
            "playbookID": "Endpoint Enrichment - Generic v2.1 - Test",
            "integrations": [
                "FalconHost",
                "Cylance Protect v2",
                "carbonblack-v2",
                "epo",
                "Active Directory Query v2"
            ]
        },
        {
            "playbookID": "EmailReputationTest",
            "integrations": "Pwned"
        },
        {
            "integrations": "Symantec Deepsight Intelligence",
            "playbookID": "Symantec Deepsight Test"
        },
        {
            "playbookID": "ExtractDomainFromEmailTest"
        },
        {
            "playbookID": "PAN OS EDL Management - Test",
            "integrations": "palo_alto_networks_pan_os_edl_management"
        },
        {
            "playbookID": "PAN-OS DAG Configuration Test",
            "integrations": "Panorama",
            "instance_names": "palo_alto_panorama",
            "timeout": 1000
        },
        {
            "playbookID": "PAN-OS EDL Setup Test",
            "integrations": ["Panorama","palo_alto_networks_pan_os_edl_management"],
            "instance_names": "palo_alto_panorama",
            "timeout": 1000
        },
        {
            "integrations": "Snowflake",
            "playbookID": "Snowflake-Test"
        },
        {
            "playbookID": "Account Enrichment - Generic v2.1 - Test",
            "integrations": "Active Directory Query v2"
        },
        {
            "integrations": "Cisco Umbrella Investigate",
            "playbookID": "Domain Enrichment - Generic v2 - Test"
        },
        {
            "integrations": "Google BigQuery",
            "playbookID": "Google BigQuery Test"
        },
        {
            "integrations": "nmap",
            "playbookID": "af2f5a99-d70b-48c1-8c25-519732b733f2"
        },
        {
            "integrations": "Zoom",
            "playbookID": "Zoom_Test"
        },
        {
            "integrations": "Palo Alto Networks Cortex",
            "playbookID": "Palo Alto Networks Cortex Test",
            "fromversion": "4.1.0"
        },
        {
            "playbookID": "IP Enrichment - Generic v2 - Test",
            "integrations": "Threat Crowd",
            "fromversion": "4.1.0"
        },
        {
            "integrations": "Cherwell",
            "playbookID": "Cherwell Example Scripts - test"
        },
        {
            "integrations": "Cherwell",
            "playbookID": "Cherwell - test"
        },
        {
            "integrations": "CarbonBlackProtectionV2",
            "playbookID": "Carbon Black Enterprise Protection V2 Test"
        },
        {
            "integrations": "Active Directory Query v2",
            "instance_names": "active_directory_query_v2",
            "playbookID": "Test ADGetUser Fails with no instances 'Active Directory Query' (old version)"
        },
        {
            "integrations": "ANYRUN",
            "playbookID": "ANYRUN-Test"
        },
        {
            "integrations": "ANYRUN",
            "playbookID": "Detonate File - ANYRUN - Test"
        },
        {
            "integrations": "ANYRUN",
            "playbookID": "Detonate URL - ANYRUN - Test"
        },
        {
            "integrations": "Netcraft",
            "playbookID": "Netcraft test"
        },
        {
            "integrations": "EclecticIQ Platform",
            "playbookID": "EclecticIQ Test"
        },
        {
            "playbookID": "FormattingPerformance - Test",
            "fromversion": "5.0.0"
        },
        {
            "integrations": "AWS - EC2",
            "playbookID": "2142f8de-29d5-4288-8426-0db39abe988b"
        },
        {
            "integrations": "AWS - EC2",
            "playbookID": "d66e5f86-e045-403f-819e-5058aa603c32"
        },
        {
            "integrations": "ANYRUN",
            "playbookID": "Detonate File From URL - ANYRUN - Test"
        },
        {
            "integrations": "AWS - CloudWatchLogs",
            "playbookID": "2cddaacb-4e4c-407e-8ef5-d924867b810c"
        },
        {
            "integrations": "AWS - CloudTrail",
            "playbookID": "3da2e31b-f114-4d7f-8702-117f3b498de9"
        },
        {
            "playbookID": "5dc848e5-a649-4394-8300-386770d39d75"
        },
        {
            "integrations": "carbonblackprotection",
            "playbookID": "67b0f25f-b061-4468-8613-43ab13147173"
        },
        {
            "integrations": "DomainTools",
            "playbookID": "DomainTools-Test"
        },
        {
            "integrations": "Cisco Spark",
            "playbookID": "efc817d2-6660-4d4f-890d-90513ca1e180"
        },
        {
            "playbookID": "Get File Sample By Hash - Generic - Test"
        },
        {
            "playbookID": "Get File Sample From Hash - Generic - Test"
        },
        {
            "playbookID": "get_file_sample_by_hash_-_carbon_black_enterprise_Response_-_test"
        },
        {
            "playbookID": "get_file_sample_from_path_-_d2_-_test"
        },
        {
            "integrations": "Remedy On-Demand",
            "playbookID": "Remedy-On-Demand-Test"
        },
        {
            "playbookID": "ssdeepreputationtest"
        },
        {
            "playbookID": "TestIsEmailAddressInternal"
        },
        {
            "playbookID": "search_endpoints_by_hash_-_carbon_black_response_-_test"
        },
        {
            "integrations": "Google Cloud Compute",
            "playbookID": "GoogleCloudCompute-Test"
        },
        {
            "playbookID": "FormattingPerformance - Test",
            "fromversion": "5.0.0"
        },
        {
            "integrations": "AWS - S3",
            "playbookID": "97393cfc-2fc4-4dfe-8b6e-af64067fc436"
        },
        {
            "integrations": "Image OCR",
            "playbookID": "TestImageOCR"
        },
        {
            "playbookID": "EWS test"
        },
        {
            "integrations": "fireeye",
            "playbookID": "Detonate File - FireEye AX - Test"
        },
        {
            "integrations": "Rasterize",
            "playbookID": "Rasterize Test"
        },
        {
            "integrations": "Rasterize",
            "playbookID": "RasterizeImageTest"
        },
        {
            "integrations": "Ipstack",
            "playbookID": "Ipstack_Test"
        },
        {

            "integrations": "Perch",
            "playbookID": "Perch-Test"
        },
        {
            "integrations": "Forescout",
            "playbookID": "Forescout-Test"
        },
        {
            "integrations": "GitHub",
            "playbookID": "Git_Integration-Test"
        },
        {
            "integrations": "LogRhythmRest",
            "playbookID": "LogRhythm REST test"
        },
        {
            "integrations": "AlienVault USM Anywhere",
            "playbookID": "AlienVaultUSMAnywhereTest"
        },
        {
            "playbookID": "PhishLabsTestPopulateIndicators"
        },
        {
            "integrations": "PhishLabs IOC",
            "playbookID": "PhishLabsIOC TestPlaybook",
            "fromversion": "4.1.0"
        },
        {
            "integrations": "vmray",
            "playbookID": "VMRay-Test"
        },
        {
            "integrations": "PerceptionPoint",
            "playbookID": "PerceptionPoint Test",
            "fromversion": "4.1.0"
        },
        {
            "integrations": "AutoFocus V2",
            "playbookID": "AutoFocus V2 test"
        },
        {
            "playbookID": "Process Email - Generic for Rasterize"
        },
        {
            "playbookID": "Send Investigation Summary Reports - Test",
            "integrations": "EWS Mail Sender",
            "fromversion": "4.1.0"
        },
        {
            "integrations": "Anomali ThreatStream v2",
            "playbookID": "ThreatStream-Test"
        },
        {
            "integrations": "BluecatAddressManager",
            "playbookID": "Bluecat Address Manager test"
        },
        {
            "integrations": "MailListener - POP3",
            "playbookID": "MailListener-POP3 - Test"
        },
        {
            "playbookID": "sumList - Test"
        },
        {
            "integrations": "VulnDB",
            "playbookID": "Test-VulnDB"
        },
        {
            "integrations": "Threat Crowd",
            "playbookID": "ThreatCrowd - Test"
        }
    ],
    "skipped_tests": {
        "TestParseEmailHeaders": "Fails on conditional task (Issue 18815)",
        "VxStream Test": "crowdstrike-detonate-file fails with Bad request code (Issue 18791)",
        "Extract Indicators From File - Generic v2 - Test": "issue with extract indicators. (probably regex) (Issue 18795)",
        "Pwned v2 test": "Pwned v2 test fails on conditional task (Issue 18793).",
        "CheckpointFW-test": "Test is not stable (Issue 18643)",
        "search_endpoints_by_hash_-_tie_-_test": "Test is unstable - from time to time fails to create an instance (issue #18350)",
        "McAfee-TIE Test": "Test is unstable - from time to time fails to create an instance (issue #18350)",
        "Autoextract - Test": "See issue #18343 for further information",
        "rsa_packets_and_logs_test": "A command searches for a session ID which doesn't exist on our local server - asked RSA to help (issue #18332)",
        "TestUptycs": "There is not enough data in uptycs instance in order the test to pass. Data need to be generated like open connections",
        "InfoArmorVigilanteATITest": "Test fails on verify context (issue 17358)",
        "calculate_severity_-_critical_assets_-_test": "Fails on verify context (issue 17924)",
        "Forescout-Test": "Should be skipped (issue 17016)",
        "domain_enrichment_generic_test": "Test is old and uses VirusTotal which has quota problems. The v2 playbook has a better test",
        "EWS test": "Old test",
        "Lastline - testplaybook": "Checking the integration via Generic detonation playbooks, don't want to load the daily quota",
        "entity_enrichment_generic_test": "Flaky test - fails for changing reasons, requires more investigation (issue 16490)",
        "ArcSight Logger test": "Possibly outdated API calls",
        "Qualys-Test": "Test is failing on qualys-report-list not returning results, and also seems there's a proxy issue (issue 16486)",
        "TruSTAR Test": "The test runs even when not supposed to, which causes its quota to run out",
        "TestDedupIncidentsByName": "skipped on purpose - this is part of the TestDedupIncidentsPlaybook - no need to execute separately as a test",
        "TestSafeBreach": "Instance configuration change causes test failure (issue 15909)",
        "Endpoint Enrichment - Generic v2 - Test": "Uses the deprecated script ADGetComputer which is bugged and won't be fixed and deprecated carbon black integration",
        "Test-IsMaliciousIndicatorFound": "Unstable test (issue 15940)",
        "Test-Detonate URL - ThreatGrid": "Outdated test",
        "ip_enrichment_generic_test": "Need to check if test is valid, and the playbook is going to be deprecated now.",
        "email_test": "Old test for deprecated playbook. Need to check if test is even valid",
        "JoeSecurityTestDetonation": "command joe-download-report fails (issue 16118)",
        "af2f5a99-d70b-48c1-8c25-519732b733f2": "Added here because test existed but was not configured - need to review the test",
        "Zoom_test": "Added here because test existed but was not configured - need to review the test",
        "Test - CrowdStrike Falcon": "Test is unmockable, and has its data deleted every few weeks",
        "DomainTools-Test": "No instance",
        "Beta-Athena-Test": "Beta integration & test is expensive to run",
        "Remedy-On-Demand-Test": "No instance",
        "2cddaacb-4e4c-407e-8ef5-d924867b810c": "Skipped pending PR",
        "3da2e31b-f114-4d7f-8702-117f3b498de9": "Skipped pending PR",
        "d66e5f86-e045-403f-819e-5058aa603c32": "skipped until PR is merged (pr 3220)",
        "Carbon Black Enterprise Protection V2 Test": "Data changes within Carbon Black on a weekly basis - which requires to update the test",
        "5dc848e5-a649-4394-8300-386770d39d75": "old test, needs to check if relevant",
        "Get File Sample By Hash - Generic - Test": "old test, needs to check if relevant",
        "Get File Sample From Hash - Generic - Test": "old test, needs to check if relevant",
        "get_file_sample_by_hash_-_carbon_black_enterprise_Response_-_test": "old test, needs to check if relevant",
        "get_file_sample_from_path_-_d2_-_test": "old test, needs to check if relevant",
        "ssdeepreputationtest": "old test, needs to check if relevant",
        "search_endpoints_by_hash_-_carbon_black_response_-_test": "old test, needs to check if relevant",
        "Detonate File - FireEye AX - Test": "No instance",
        "Cofense Triage Test": "Creds only works on demo4",
        "Intezer Testing": "Old test for old version of inteze",
        "Test - Windows Defender Advanced Threat Protection": "One of the commands has an internal server error. Check again 20/08/2019. Issue - #18552",
        "CarbonBlackLiveResponseTest": "Task: cb-session-create-and-wait fails (issue 18691)",
        "nexpose_test": "Failed to create site (issue 18694)",
        "Recorded Future Test": "Looks like a bug in the product, pending support answer (issue 18922)"
    },
    "skipped_integrations": {
      "_comment": "~~~ NO INSTANCE - will not be resolved ~~~",
        "FortiGate": "License expired, and not going to get one (issue 14723)",
        "Attivo Botsink": "no instance, not going to get it",
        "VMware": "no License, and probably not going to get it",
        "AWS Sagemaker": "License expired, and probably not going to get it",
        "Symantec MSS": "No instance, probably not going to get it (issue 15513)",
        "Google Cloud Compute": "Can't test yet",
        "Cymon": "The service was discontinued since April 30th, 2019.",
        "FireEye ETP": "No instance",
        "ProofpointTAP_v2": "No instance",
        "remedy_sr_beta": "No instance",
        "Minerva Labs Anti-Evasion Platform": "No instance (Issue 18835)",


      "_comment": "~~~ INSTANCE ISSUES ~~~",
<<<<<<< HEAD
        "SumoLogic": "No credentials (Issue 18441)",
        "Lastline": "Temporally moved to skipped in order to not fail nightly",
        "vmray": "VMRay license expired (Issue 18752)",
=======
        "Jask": "Returning 401 (issue 18879)",
        "google-vault": "Error when creating exports (Issue 18866)",
        "Lastline": "Temporally moved to skipped inorder to not fail nightly",
>>>>>>> b58b26a6
        "Anomali ThreatStream v2": "Credentials are invalid (issue 18561)",
        "Anomali ThreatStream": "Credentials are invalid (issue 18561)",
        "RSA Archer": "Instance does not seem to be working, Arian is checking",
        "SCADAfence CNM": "Once in a while SCADAfence CNM integration fails to create an instance, throwing a '502 bad gateway' error (issue #18376)",
        "Cortex XDR - IR": "Instance seems to have problems - returning 500 internal server error (issue #18377)",
        "ArcSight ESM v2": "License expired (issue #18328)",
        "AlienVault USM Anywhere": "License expired (issue #18273)",
        "Tufin": "Calls to instance return 502 error. @itay reached out (issue 16441)",
        "Dell Secureworks": "Instance locally installed on @liorblob PC",
        "MimecastV2": "Several issues with instance",
        "Netskope": "instance is down",
        "Farsight DNSDB": "No instance (issue 15512)",
        "Service Manager": "Expired license",
        "carbonblackprotection": "License expired",
        "icebrg": "Requires BD (issue 14312)",
        "Freshdesk": "Trial account expired",
        "Threat Grid": "instance problem (issue 16197)",
        "Kafka V2": "Can not connect to instance from remote",
        "Check Point Sandblast": "No access (issue 15948)",
        "IntSights": "Account Expired (issue #16351)",
        "Remedy AR": "getting 'Not Found' in test button",
        "XFE": "License expired",
        "RedLock": "Credentials and API problems (issue 15493)",
        "Salesforce": "User and password expired (issue 15901)",
        "Zscaler": "License expired (issue 17784)",
        "RedCanary": "License expired",
        "LogRhythm": "Need to fix SOAP api",
        "ANYRUN": "No instance",
        "Snowflake": "Looks like account expired, needs looking into",
        "Cisco Spark": "No instance",
        "Phish.AI": "Unauthorized. will be re-branded soon as Cofense (Issue 17291)",
        "QRadar": "No license (issue 17794)",
        "MaxMind GeoIP2": "License has expired.",

      "_comment": "~~~ UNSTABLE ~~~",
        "ServiceNow": "Instance goes to hibernate every few hours",
        "Tanium": "Instance is not stable (issue 15497)",
        "Tenable.sc": "unstable instance",
        "Tenable.io": "Unstable instance (issue 16115)",

      "_comment": "~~~ OTHER ~~~",
        "EclecticIQ Platform": "Old API is deprecated (Issue 8821)",
        "Pwned": "Old API is deprecated",
        "iDefense": "DevOps investigation",
        "RSA NetWitness Endpoint": "Instance is down, waiting for devops to rebuild",
        "BitDam": "Changes in service (issue #17247)",
        "Zoom": "Added here because test existed but was not configured - need to review the test",
        "MailListener - POP3": "Failing test module (issue 18580)",

      "_comment": "~~~ QUOTA ISSUES ~~~",
        "Joe Security": "Monthly quota exceeded, remove from skipped on or after April 1st",
        "Google Resource Manager": "Cannot create projects because have reached alloted quota.",
        "VirusTotal - Private API": "reached api alloted quota.",
        "Looker": "Warehouse 'DEMO_WH' cannot be resumed because resource monitor 'LIMITER' has exceeded its quota."
    },
    "nigthly_integrations": [
        "Lastline",
        "TruSTAR"
    ],
    "unmockable_integrations": {
        "mysql": "Does not use http",
        "SlackV2": "Integration requires SSL",
        "Whois": "Mocks does not support sockets",
        "Panorama": "Exception: Proxy process took to long to go up. https://circleci.com/gh/demisto/content/24826",
        "Image OCR": "Does not perform network traffic",
        "Server Message Block (SMB)": "Does not perform http communication",
        "Active Directory Query v2": "Does not perform http communication",
        "dnstwist": "Does not peform http communication",
        "VxStream": "JS integration, problem listed in this issue https://github.com/demisto/etc/issues/15544. Detonate URL: Large mock file.",
        "PagerDuty v2": "Integration requires SSL",
        "TCPIPUtils": "Integration requires SSL",
        "Luminate": "Integration has no proxy checkbox",
        "Pwned": "Integration has no proxy checkbox",
        "Shodan": "Integration has no proxy checkbox",
        "Google BigQuery": "Integration has no proxy checkbox",
        "ReversingLabs A1000": "Checking",
        "Check Point": "Checking",
        "okta": "Test Module failing, suspect it requires SSL",
        "Awake Security": "Checking",
        "ArcSight ESM v2": "Checking",
        "Phish.AI": "Checking",
        "Intezer": "Nightly - Checking",
        "ProtectWise": "Nightly - Checking",
        "google-vault": "Nightly - Checking",
        "RSA Archer": "Nightly - Checking",
        "McAfee NSM": "Nightly - Checking",
        "Forcepoint": "Nightly - Checking",
        "palo_alto_firewall": "Need to check test module",
        "Signal Sciences WAF": "error with certificate",
        "google": "'unsecure' parameter not working",
        "EWS Mail Sender": "Inconsistent test (playback fails, record succeeds)",
        "carbonblackliveresponse": "Pending check: issue 16072",
        "ReversingLabs Titanium Cloud": "No Unsecure checkbox. proxy trying to connect when disabled.",
        "Anomali ThreatStream": "'proxy' parameter not working",
        "Palo Alto Networks Cortex": "SDK",
        "Recorded Future": "might be dynamic test",
        "AlphaSOC Wisdom": "Test module issue",
        "Microsoft Graph": "Test direct access to oproxy",
        "MicrosoftGraphMail": "Test direct access to oproxy",
        "Microsoft Graph User": "Test direct access to oproxy",
        "Windows Defender Advanced Threat Protection": "Test direct access to oproxy"
    }
}<|MERGE_RESOLUTION|>--- conflicted
+++ resolved
@@ -988,6 +988,11 @@
             "playbookID": "Tanium Test Playbook",
             "nightly": true,
             "timeout": 1200
+        },
+        {
+            "integrations": "Recorded Future",
+            "playbookID": "Recorded Future Test",
+            "nightly": true
         },
         {
             "integrations": "Microsoft Graph",
@@ -1832,15 +1837,9 @@
 
 
       "_comment": "~~~ INSTANCE ISSUES ~~~",
-<<<<<<< HEAD
         "SumoLogic": "No credentials (Issue 18441)",
         "Lastline": "Temporally moved to skipped in order to not fail nightly",
         "vmray": "VMRay license expired (Issue 18752)",
-=======
-        "Jask": "Returning 401 (issue 18879)",
-        "google-vault": "Error when creating exports (Issue 18866)",
-        "Lastline": "Temporally moved to skipped inorder to not fail nightly",
->>>>>>> b58b26a6
         "Anomali ThreatStream v2": "Credentials are invalid (issue 18561)",
         "Anomali ThreatStream": "Credentials are invalid (issue 18561)",
         "RSA Archer": "Instance does not seem to be working, Arian is checking",
