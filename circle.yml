machine:
  node:
    version: v9.8.0
test:
  pre:
    # install dependencies
    - npm install npm -g
    - pip install git+https://github.com/demisto/demisto-py.git@test-content
    - pip install pykwalify
    - npm install -g jsdoc-to-markdown
    - pip install git+https://github.com/rahulrrixe/parinx.git@master

    # validate yaml
    - chmod +x ./Tests/yamlvalidator
    - ./Tests/yamlvalidator

    # build content descriptor
<<<<<<< HEAD
    - ./setContentDescriptor.sh $CIRCLE_BUILD_NUM d1c8afc3b3bb6bd042f4a7329e7ecb25445c3f16 18.4.2
=======
    - ./setContentDescriptor.sh $CIRCLE_BUILD_NUM d1c8afc3b3bb6bd042f4a7329e7ecb25445c3f16 18.4.3
>>>>>>> 1b737d84

    # create common server documentation
    - ./Docs/commonServerDocs.sh

    # create content bundle
    - python content_creator.py $CIRCLE_ARTIFACTS
  override:
    - chmod +x ./Tests/scripts/*

    # ensure file name
    - ./Tests/scripts/validate_files_structure.sh

    # get installer from server
    - ./Tests/scripts/server_get_artifact.sh

    # run demisto instance
    - ./Tests/scripts/create_instance.sh

    # download conf file
    - ./Tests/scripts/download_demisto_conf.sh

    # run installer
    - ./Tests/scripts/run_installer_on_instance.sh

    # wait until server is ready
    - ./Tests/scripts/wait_until_server_ready.sh

    # pull all non default docker images
    #- ./Tests/scripts/pull_docker_images.sh

    # run tests
    - ./Tests/scripts/run_tests.sh

    # terminate instance
    - ./Tests/scripts/destroy_instances.sh<|MERGE_RESOLUTION|>--- conflicted
+++ resolved
@@ -15,11 +15,7 @@
     - ./Tests/yamlvalidator
 
     # build content descriptor
-<<<<<<< HEAD
-    - ./setContentDescriptor.sh $CIRCLE_BUILD_NUM d1c8afc3b3bb6bd042f4a7329e7ecb25445c3f16 18.4.2
-=======
     - ./setContentDescriptor.sh $CIRCLE_BUILD_NUM d1c8afc3b3bb6bd042f4a7329e7ecb25445c3f16 18.4.3
->>>>>>> 1b737d84
 
     # create common server documentation
     - ./Docs/commonServerDocs.sh
