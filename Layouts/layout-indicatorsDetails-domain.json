--- conflicted
+++ resolved
@@ -1,505 +1,4 @@
 {
-<<<<<<< HEAD
-    "TypeName": "domainRepUnified",
-    "kind": "indicatorsDetails",
-    "layout": {
-        "TypeName": "",
-        "id": "domainRepUnified",
-        "kind": "indicatorsDetails",
-        "modified": "2020-02-18T14:53:42.949168053Z",
-        "name": "",
-        "system": false,
-        "tabs": [
-            {
-                "id": "default-main",
-                "name": "Info",
-                "sections": [
-                    {
-                        "h": 2,
-                        "i": "default-main-reputationSources",
-                        "moved": false,
-                        "name": "Reputation",
-                        "static": false,
-                        "type": "reputationSources",
-                        "w": 1,
-                        "x": 1,
-                        "y": 1
-                    },
-                    {
-                        "columns": [
-                            {
-                                "displayed": true,
-                                "isDefault": false,
-                                "key": "id",
-                                "width": 110
-                            },
-                            {
-                                "displayed": true,
-                                "isDefault": true,
-                                "key": "name",
-                                "width": 300
-                            },
-                            {
-                                "displayed": true,
-                                "isDefault": true,
-                                "key": "type",
-                                "width": 200
-                            },
-                            {
-                                "displayed": true,
-                                "isDefault": false,
-                                "key": "severity",
-                                "width": 80
-                            },
-                            {
-                                "displayed": true,
-                                "isDefault": true,
-                                "key": "status",
-                                "width": 80
-                            }
-                        ],
-                        "h": 2,
-                        "i": "default-main-relatedIncidents",
-                        "moved": false,
-                        "name": "Related Incidents",
-                        "static": false,
-                        "type": "relatedIncidents",
-                        "w": 2,
-                        "x": 0,
-                        "y": 3
-                    },
-                    {
-                        "displayType": "ROW",
-                        "h": 3,
-                        "i": "default-main-indicatorTimeline",
-                        "items": [
-                            {
-                                "endCol": 2,
-                                "fieldId": "firstseen",
-                                "height": 24,
-                                "id": "indicator-first-seen",
-                                "index": 0,
-                                "startCol": 0
-                            },
-                            {
-                                "endCol": 2,
-                                "fieldId": "lastseen",
-                                "height": 24,
-                                "id": "indicator-last-seen",
-                                "index": 1,
-                                "startCol": 0
-                            }
-                        ],
-                        "moved": false,
-                        "name": "Timeline",
-                        "static": false,
-                        "type": "indicatorTimeline",
-                        "w": 1,
-                        "x": 2,
-                        "y": 2
-                    },
-                    {
-                        "displayType": "ROW",
-                        "h": 2,
-                        "i": "default-main-e2c8c970-a09d-11e9-8956-390f602b039a",
-                        "items": [
-                            {
-                                "endCol": 2,
-                                "fieldId": "indicatortype",
-                                "height": 24,
-                                "id": "indicator-type",
-                                "index": 0,
-                                "sectionItemType": "field",
-                                "startCol": 0
-                            },
-                            {
-                                "endCol": 2,
-                                "fieldId": "source",
-                                "height": 24,
-                                "id": "indicator-source",
-                                "index": 1,
-                                "sectionItemType": "field",
-                                "startCol": 0
-                            },
-                            {
-                                "endCol": 2,
-                                "fieldId": "comment",
-                                "height": 48,
-                                "id": "indicator-comment",
-                                "index": 2,
-                                "sectionItemType": "field",
-                                "startCol": 0
-                            },
-                            {
-                                "endCol": 2,
-                                "fieldId": "dns",
-                                "height": 24,
-                                "id": "08c614d0-ac6e-11e9-8443-17259235cee7",
-                                "index": 3,
-                                "sectionItemType": "field",
-                                "startCol": 0
-                            },
-                            {
-                                "endCol": 2,
-                                "fieldId": "internal",
-                                "height": 24,
-                                "id": "262cc8c0-ac6e-11e9-8443-17259235cee7",
-                                "index": 4,
-                                "sectionItemType": "field",
-                                "startCol": 0
-                            },
-                            {
-                                "endCol": 2,
-                                "fieldId": "malwarefamily",
-                                "height": 24,
-                                "id": "2c4d6340-ac6e-11e9-8443-17259235cee7",
-                                "index": 6,
-                                "sectionItemType": "field",
-                                "startCol": 0
-                            }
-                        ],
-                        "moved": false,
-                        "name": "Domain Details",
-                        "static": false,
-                        "w": 1,
-                        "x": 0,
-                        "y": 1
-                    },
-                    {
-                        "displayType": "ROW",
-                        "h": 3,
-                        "hideName": false,
-                        "i": "default-main-3b60c080-ac6d-11e9-8443-17259235cee7",
-                        "items": [
-                            {
-                                "dropEffect": "move",
-                                "endCol": 2,
-                                "fieldId": "creationdate",
-                                "height": 22,
-                                "id": "9e5082c0-ac6d-11e9-8443-17259235cee7",
-                                "index": 0,
-                                "listId": "3b60c080-ac6d-11e9-8443-17259235cee7",
-                                "sectionItemType": "field",
-                                "startCol": 0
-                            },
-                            {
-                                "endCol": 2,
-                                "fieldId": "adminphone",
-                                "height": 22,
-                                "id": "4f4addb0-ac6d-11e9-8443-17259235cee7",
-                                "index": 1,
-                                "sectionItemType": "field",
-                                "startCol": 0
-                            },
-                            {
-                                "endCol": 2,
-                                "fieldId": "expirationdate",
-                                "height": 22,
-                                "id": "1d42d510-ac6e-11e9-8443-17259235cee7",
-                                "index": 2,
-                                "sectionItemType": "field",
-                                "startCol": 0
-                            },
-                            {
-                                "dropEffect": "move",
-                                "endCol": 2,
-                                "fieldId": "adminname",
-                                "height": 22,
-                                "id": "4cfef1e0-ac6d-11e9-8443-17259235cee7",
-                                "index": 3,
-                                "listId": "3b60c080-ac6d-11e9-8443-17259235cee7",
-                                "sectionItemType": "field",
-                                "startCol": 0
-                            },
-                            {
-                                "dropEffect": "move",
-                                "endCol": 2,
-                                "fieldId": "adminemail",
-                                "height": 22,
-                                "id": "4a7cb3d0-ac6d-11e9-8443-17259235cee7",
-                                "index": 4,
-                                "listId": "3b60c080-ac6d-11e9-8443-17259235cee7",
-                                "sectionItemType": "field",
-                                "startCol": 0
-                            },
-                            {
-                                "endCol": 2,
-                                "fieldId": "admincountry",
-                                "height": 22,
-                                "id": "45460420-ac6d-11e9-8443-17259235cee7",
-                                "index": 5,
-                                "sectionItemType": "field",
-                                "startCol": 0
-                            },
-                            {
-                                "endCol": 2,
-                                "fieldId": "domainstatus",
-                                "height": 22,
-                                "id": "a55eb190-ac6d-11e9-8443-17259235cee7",
-                                "index": 7,
-                                "sectionItemType": "field",
-                                "startCol": 0
-                            },
-                            {
-                                "endCol": 2,
-                                "fieldId": "nameservers",
-                                "height": 22,
-                                "id": "309dd1a0-ac6e-11e9-8443-17259235cee7",
-                                "index": 8,
-                                "sectionItemType": "field",
-                                "startCol": 0
-                            },
-                            {
-                                "endCol": 2,
-                                "fieldId": "organization",
-                                "height": 22,
-                                "id": "3d11d670-ac6e-11e9-8443-17259235cee7",
-                                "index": 9,
-                                "sectionItemType": "field",
-                                "startCol": 0
-                            },
-                            {
-                                "endCol": 2,
-                                "fieldId": "registrantname",
-                                "height": 22,
-                                "id": "6735a620-ac6e-11e9-8443-17259235cee7",
-                                "index": 10,
-                                "sectionItemType": "field",
-                                "startCol": 0
-                            },
-                            {
-                                "endCol": 2,
-                                "fieldId": "registrantcountry",
-                                "height": 22,
-                                "id": "421456c0-ac6e-11e9-8443-17259235cee7",
-                                "index": 11,
-                                "sectionItemType": "field",
-                                "startCol": 0
-                            },
-                            {
-                                "endCol": 2,
-                                "fieldId": "registrantemail",
-                                "height": 22,
-                                "id": "43fd13f0-ac6e-11e9-8443-17259235cee7",
-                                "index": 12,
-                                "sectionItemType": "field",
-                                "startCol": 0
-                            },
-                            {
-                                "endCol": 2,
-                                "fieldId": "registrantphone",
-                                "height": 22,
-                                "id": "46140d10-ac6e-11e9-8443-17259235cee7",
-                                "index": 13,
-                                "sectionItemType": "field",
-                                "startCol": 0
-                            },
-                            {
-                                "endCol": 2,
-                                "fieldId": "registrarname",
-                                "height": 22,
-                                "id": "541fc8e0-ac6e-11e9-8443-17259235cee7",
-                                "index": 14,
-                                "sectionItemType": "field",
-                                "startCol": 0
-                            },
-                            {
-                                "endCol": 2,
-                                "fieldId": "registrarabuseemail",
-                                "height": 22,
-                                "id": "4d52e8d0-ac6e-11e9-8443-17259235cee7",
-                                "index": 15,
-                                "sectionItemType": "field",
-                                "startCol": 0
-                            },
-                            {
-                                "endCol": 2,
-                                "fieldId": "registrarabusephone",
-                                "height": 22,
-                                "id": "529cd260-ac6e-11e9-8443-17259235cee7",
-                                "index": 16,
-                                "sectionItemType": "field",
-                                "startCol": 0
-                            },
-                            {
-                                "endCol": 2,
-                                "fieldId": "subdomains",
-                                "height": 22,
-                                "id": "59648250-ac6e-11e9-8443-17259235cee7",
-                                "index": 17,
-                                "sectionItemType": "field",
-                                "startCol": 0
-                            },
-                            {
-                                "index": 18,
-                                "endCol": 2,
-                                "height": 24,
-                                "startCol": 0,
-                                "fieldId": "aggregatedreliability",
-                                "id": "b49a3ba0-6f8d-11ea-aeac-6dbd1bcce63e"
-                            }
-                        ],
-                        "maxW": 3,
-                        "minH": 1,
-                        "minW": 1,
-                        "moved": false,
-                        "name": "Whois",
-                        "static": false,
-                        "w": 1,
-                        "x": 0,
-                        "y": 7
-                    },
-                    {
-                        "h": 1,
-                        "hideName": true,
-                        "i": "default-main-7cd6ae20-3d55-11ea-9dff-c57e8949d2f9",
-                        "items": [],
-                        "maxW": 3,
-                        "minH": 1,
-                        "minW": 1,
-                        "moved": false,
-                        "name": "Expiration Status",
-                        "static": false,
-                        "type": "expirationStatus",
-                        "w": 1,
-                        "x": 0,
-                        "y": 0
-                    },
-                    {
-                        "h": 1,
-                        "hideName": true,
-                        "i": "default-main-7e194040-3d55-11ea-9dff-c57e8949d2f9",
-                        "items": [],
-                        "maxW": 3,
-                        "minH": 1,
-                        "minW": 1,
-                        "moved": false,
-                        "name": "Reputation Status",
-                        "static": false,
-                        "type": "reputationStatus",
-                        "w": 1,
-                        "x": 1,
-                        "y": 0
-                    },
-                    {
-                        "h": 4,
-                        "i": "default-main-92b129a0-3d55-11ea-9dff-c57e8949d2f9",
-                        "items": [],
-                        "maxW": 3,
-                        "minH": 1,
-                        "minW": 1,
-                        "moved": false,
-                        "name": "Comments",
-                        "static": false,
-                        "type": "comments",
-                        "w": 1,
-                        "x": 2,
-                        "y": 5
-                    },
-                    {
-                        "columns": [
-                            {
-                                "displayed": true,
-                                "isDefault": true,
-                                "key": "sources-field",
-                                "width": 150
-                            },
-                            {
-                                "displayed": true,
-                                "isDefault": true,
-                                "key": "score",
-                                "width": 100
-                            },
-                            {
-                                "displayed": true,
-                                "isDefault": true,
-                                "key": "reliability",
-                                "width": 150
-                            },
-                            {
-                                "displayed": true,
-                                "isDefault": true,
-                                "key": "expiration",
-                                "width": 150
-                            },
-                            {
-                                "displayed": true,
-                                "key": "Source Original Severity",
-                                "width": 200
-                            },
-                            {
-                                "displayed": true,
-                                "key": "Threat Types",
-                                "width": 200
-                            },
-                            {
-                                "displayed": true,
-                                "key": "First Seen By Source",
-                                "width": 200
-                            },
-                            {
-                                "displayed": true,
-                                "key": "Last Seen By Source",
-                                "width": 200
-                            },
-                            {
-                                "displayed": true,
-                                "key": "Sub Feed",
-                                "width": 200
-                            }
-                        ],
-                        "h": 2,
-                        "i": "default-main-9d6507e0-3d55-11ea-9dff-c57e8949d2f9",
-                        "items": [],
-                        "maxW": 3,
-                        "minH": 1,
-                        "minW": 1,
-                        "moved": false,
-                        "name": "Sources",
-                        "static": false,
-                        "type": "sources",
-                        "w": 2,
-                        "x": 0,
-                        "y": 5
-                    },
-                    {
-                        "displayType": "ROW",
-                        "h": 2,
-                        "hideItemTitleOnlyOne": true,
-                        "hideName": false,
-                        "i": "default-main-ab202b50-4e6f-11ea-8bf6-67db400d7da5",
-                        "items": [
-                            {
-                                "endCol": 2,
-                                "fieldId": "tags",
-                                "height": 24,
-                                "id": "b5f10770-4e6f-11ea-8bf6-67db400d7da5",
-                                "index": 0,
-                                "sectionItemType": "field",
-                                "startCol": 0
-                            }
-                        ],
-                        "maxW": 3,
-                        "minH": 1,
-                        "minW": 1,
-                        "moved": false,
-                        "name": "Tags",
-                        "static": false,
-                        "w": 1,
-                        "x": 2,
-                        "y": 0
-                    }
-                ],
-                "type": "custom"
-            }
-        ],
-        "typeId": "domainRepUnified",
-        "version": -1
-    },
-    "typeId": "domainRepUnified",
-    "version": -1,
-    "fromVersion": "5.5.0"
-=======
 	"TypeName": "domainRepUnified",
 	"kind": "indicatorsDetails",
 	"layout": {
@@ -1023,5 +522,4 @@
 	"typeId": "domainRep",
 	"version": -1,
     "fromversion": "5.5.0"
->>>>>>> 74a29db1
 }