## [Unreleased]
<<<<<<< HEAD
Fixed an issue where commands resulting with an empty list would raise an error instead of a warning.
=======


## [20.4.0] - 2020-04-14
-

>>>>>>> f5639c64

## [20.3.3] - 2020-03-18
Improved handling in cases where a field value is None.

## [20.2.4] - 2020-02-25
  - Added 2 new commands:
    - ***panorama-register-user-tag***
    - ***panorama-unregister-user-tag***

## [20.2.3] - 2020-02-18
  - Fixed an issue in ***panorama-get-service*** where the *name* argument should be mandatory.
  - Fixed an issue in ***panorama-create-rule*** and ***panorama-create-block-rule*** commands.
  - Added the *category* argument to the ***panorama-create-rule*** command.
  - Added 7 new commands:
    - ***panorama-download-latest-content-update***
    - ***panorama-content-update-download-status***
    - ***panorama-install-latest-content-update***
    - ***panorama-content-update-install-status***
    - ***panorama-check-latest-panos-software***
    - ***panorama-download-panos-version***
    - ***panorama-download-panos-status***
    - ***panorama-install-panos-version***
    - ***panorama-install-panos-status***
    - ***panorama-device-reboot***

## [20.1.2] - 2020-01-22
Fixed an issue where trying to download a filter-pcap with the necessary arguments did not return the correct results.

## [20.1.0] - 2020-01-07
  - Fixed an issue when trying to download a threat-pcap without the necessary arguments.
  - Improved the error message when trying to download PCAPs from a Panorama instance.
  - Fixed an issue in the ***panorama-list-pcaps*** command when there are no PCAPs in PAN-OS.
  - You can now specify multiple values (list) for the *source*, *destination*, and *application* arguments in the following commands. 
    - ***panorama-create-rule***
    - ***panorama-custom-block-rule***
    - ***panorama-edit-rule***
  - Added 4 commands.
    - ***panorama-list-static-routes***
    - ***panorama-get-static-route***
    - ***panorama-add-static-route***
    - ***panorama-delete-static-route***

## [19.12.0] - 2019-12-10
  - Fixed an issue where the status log queries that returned zero results did not update to *Completed*.
  - Added 2 commands.
    - ***panorama-get-url-category-from-cloud***
    - ***panorama-get-url-category-from-host***
  - Added support to get, create, and edit custom URL category objects, including using the categories attribute in PAN-OS v9.x and above.


## [19.11.1] - 2019-11-26
  - Added support for a list of *job_id* in the ***panorama-query-logs*** and ***panorama-check-logs-status*** commands.
  - Added the *ip* argument in the ***panorama-query-logs*** command.


## [19.11.0] - 2019-11-12
  - Fixed an issue where the ***panorama-custom-block-rule*** failed when trying to block an EDL or an address group object.
  - Changed the *url* argument from equals to contains in the ***panorama-log-query*** command.
  - Improved descriptions in the ***panorama-move-rule*** command.

## [19.10.2] - 2019-10-29
Added the ***panorama-security-policy-match*** command.

## [19.9.1] - 2019-09-18
- Added the *tag* argument to several commands.
    - List commands - filter by a tag.
    - Create and edit commands
    - Added the context output Tags to all list, create, edit, and get commands.
  - Added support in the ***panorama-query-logs*** command to supply a list of arguments, which are separated using the "OR" operator.
  - Improved error messaging when trying to configure a *device-group* that does not exist.
  
## [19.9.0] - 2019-09-04
  - Added 3 commands.
    - ***panorama-query-logs***
    - ***panorama-check-logs-status***
    - ***panorama-get-logs***
  - Added the **Panorama Query Logs** playbook.
  - Added *log-forwarding* as an option for the *element_to_change* argument in the ***panorama-edit-rule*** command.
  - Added support for Shared objects and Rules in Panorama instances.
  - Added the device-group argument to all relevant commands.
  

## [19.8.2] - 2019-08-22
  - Improved error handling in cases of trying to refresh an EDL object on a Panorama instance.

## [19.8.0] - 2019-08-06
  - Improved error handling for URL filtering licensing.
  - Improved error handling when trying to edit an uncommitted Custom URL category.
  - Added the ***panorama-list-rules*** command.
  - Added *edl* as an option for the *object_type* argument in the ***panorama-custom-block-rule*** command.<|MERGE_RESOLUTION|>--- conflicted
+++ resolved
@@ -1,13 +1,8 @@
 ## [Unreleased]
-<<<<<<< HEAD
 Fixed an issue where commands resulting with an empty list would raise an error instead of a warning.
-=======
-
 
 ## [20.4.0] - 2020-04-14
 -
-
->>>>>>> f5639c64
 
 ## [20.3.3] - 2020-03-18
 Improved handling in cases where a field value is None.
